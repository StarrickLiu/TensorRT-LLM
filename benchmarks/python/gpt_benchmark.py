# SPDX-FileCopyrightText: Copyright (c) 2022-2024 NVIDIA CORPORATION & AFFILIATES. All rights reserved.
# SPDX-License-Identifier: Apache-2.0
#
# Licensed under the Apache License, Version 2.0 (the "License");
# you may not use this file except in compliance with the License.
# You may obtain a copy of the License at
#
# http://www.apache.org/licenses/LICENSE-2.0
#
# Unless required by applicable law or agreed to in writing, software
# distributed under the License is distributed on an "AS IS" BASIS,
# WITHOUT WARRANTIES OR CONDITIONS OF ANY KIND, either express or implied.
# See the License for the specific language governing permissions and
# limitations under the License.
import json
import os
from dataclasses import asdict
from math import ceil

import pandas as pd
import tensorrt as trt
import torch

import tensorrt_llm
from tensorrt_llm.profiler import bytes_to_target_unit

from allowed_configs import get_build_config, BuildConfig  # isort:skip
from base_benchmark import BaseBenchmark  # isort:skip
from build import build_gpt, get_quant_config  # isort:skip


def element_size(dtype: str):
    str_to_size_in_bytes = dict(float16=2,
                                float32=4,
                                int64=8,
                                int32=4,
                                int8=1,
                                bool=1,
                                bfloat16=2,
                                fp8=1)
    return str_to_size_in_bytes[dtype]


class GPTBenchmark(BaseBenchmark):

    def __init__(self, args, batch_sizes, in_out_lens, gpu_weights_percents,
                 rank, world_size):
        super().__init__(args.engine_dir, args.model, args.dtype, rank,
                         world_size, args.serial_build)
        self.batch_sizes = batch_sizes
        self.in_out_lens = in_out_lens
        self.gpu_weights_percents = gpu_weights_percents
        self.num_beams = args.num_beams
        self.mode = args.mode
        self.build_time = 0

        self.cuda_graph_mode = args.enable_cuda_graph
        self.build_config = None
        # this dtype may be modified based on quantization mode later, when the fp8/int8 kv cache is used
        self.kv_dtype = args.dtype

        # approximate the weights size in the engine by using engine size
        # the actual weights size shall be smaller because there are some other data in the engine file.
        # for large model, this approximate is close enough.
        self.weights_size_approx = 0

        self.dump_layer_info = args.dump_layer_info
        # change profiling_verbosity to detailed when enabling dump layer info
        if self.dump_layer_info:
            args.profiling_verbosity = "detailed"

        if args.engine_dir is not None:
            # Get build configs from engine directory is done in base class
            # Deserialize engine from engine directory
            self.serialize_path = os.path.join(args.engine_dir,
                                               self.engine_name)
            with open(self.serialize_path, 'rb') as f:
                engine_buffer = f.read()
                self.weights_size_approx = len(engine_buffer)
        else:
            self.build_config = get_build_config(args.model, return_dict=False)
<<<<<<< HEAD
=======

>>>>>>> 05316d33
            for key, value in asdict(self.build_config).items():
                setattr(self, key, value)
            if args.force_num_layer_1:
                self.num_layers = 1
            if args.max_batch_size is not None:
                self.max_batch_size = args.max_batch_size
            if args.max_input_len is not None:
                self.max_input_len = args.max_input_len
            if args.max_seq_len is not None:
                self.max_seq_len = args.max_seq_len

            self.quant_config = get_quant_config(args.quantization)
            self.quant_mode = self.quant_config.quant_mode
            self.enable_fp8 = self.quant_mode.has_fp8_qdq()
            self.fp8_kv_cache = self.quant_mode.has_fp8_kv_cache()
            if self.quant_mode.has_fp8_kv_cache():
                self.kv_dtype = 'fp8'
            if self.quant_mode.has_int8_kv_cache():
                self.kv_dtype = 'int8'

            # Plugins
            self.use_gpt_attention_plugin = False
            self.remove_input_padding = False
            self.use_mamba_conv1d_plugin = False
            if args.mode == 'plugin':
                self.use_gpt_attention_plugin = True
                self.remove_input_padding = True
                self.use_moe_plugin = True
                self.use_mamba_conv1d_plugin = True
            elif args.mode == 'ootb-except-mha':
                self.use_gpt_attention_plugin = True
                self.remove_input_padding = True

            engine_buffer, build_time = build_gpt(args)
            self.weights_size_approx = engine_buffer.nbytes
            self.build_time = build_time

        assert engine_buffer is not None
        if args.build_only:
            return
<<<<<<< HEAD

        if not hasattr(self, 'num_kv_heads') or self.num_kv_heads is None:
            self.num_kv_heads = self.num_heads

=======

        if not hasattr(self, 'num_kv_heads') or self.num_kv_heads is None:
            self.num_kv_heads = self.num_heads

>>>>>>> 05316d33
        rnn_config_items = [
            'conv_kernel', 'layer_types', 'rnn_hidden_size', 'state_size',
            'state_dtype'
        ]
        rnn_configs_kwargs = {}
        for item in rnn_config_items:
            if hasattr(self, item):
                rnn_configs_kwargs[item] = getattr(self, item)

        model_config = tensorrt_llm.runtime.ModelConfig(
            max_batch_size=self.max_batch_size,
            max_beam_width=self.num_beams,
            vocab_size=self.vocab_size,
            num_layers=self.num_layers,
            num_heads=self.num_heads // self.world_size,
            num_kv_heads=ceil(self.num_kv_heads / self.world_size),
            hidden_size=self.hidden_size // self.world_size,
            gpt_attention_plugin=self.use_gpt_attention_plugin,
            paged_kv_cache=self.paged_kv_cache if hasattr(
                self, 'paged_kv_cache') else False,
            paged_state=self.paged_state
            if hasattr(self, 'paged_state') else False,
            dtype=self.dtype,
            remove_input_padding=self.remove_input_padding,
            quant_mode=self.quant_mode,
            use_custom_all_reduce=self.use_custom_all_reduce,
            tokens_per_block=self.tokens_per_block if hasattr(
                self, 'tokens_per_block') else 64,
            mamba_conv1d_plugin=self.use_mamba_conv1d_plugin,
            gpu_weights_percent=list(sorted(gpu_weights_percents))[0],
            **rnn_configs_kwargs,
        )
        if args.model == 'chatglm_6b':
            self.sampling_config = tensorrt_llm.runtime.SamplingConfig(
                end_id=130005,
                pad_id=3,
                num_beams=self.num_beams,
                top_k=args.top_k,
                top_p=args.top_p)
            self.decoder = tensorrt_llm.runtime.ChatGLMGenerationSession(
                model_config, engine_buffer, self.runtime_mapping)
        elif args.model in ['chatglm2_6b', 'chatglm3_6b']:
<<<<<<< HEAD
            self.sampling_config = tensorrt_llm.runtime.SamplingConfig(
                end_id=2,
                pad_id=0,
                num_beams=self.num_beams,
                top_k=args.top_k,
                top_p=args.top_p)
            self.decoder = tensorrt_llm.runtime.GenerationSession(
                model_config, engine_buffer, self.runtime_mapping)
        if args.model == 'glm_10b':
            self.sampling_config = tensorrt_llm.runtime.SamplingConfig(
=======
            self.sampling_config = tensorrt_llm.runtime.SamplingConfig(
                end_id=2,
                pad_id=0,
                num_beams=self.num_beams,
                top_k=args.top_k,
                top_p=args.top_p)
            self.decoder = tensorrt_llm.runtime.GenerationSession(
                model_config, engine_buffer, self.runtime_mapping)
        if args.model == 'glm_10b':
            self.sampling_config = tensorrt_llm.runtime.SamplingConfig(
>>>>>>> 05316d33
                end_id=50258,
                pad_id=50256,
                num_beams=self.num_beams,
                top_k=args.top_k,
                top_p=args.top_p)
            self.decoder = tensorrt_llm.runtime.ChatGLMGenerationSession(
                model_config, engine_buffer, self.runtime_mapping)
        else:
            end_id = 50256
            pad_id = 50256
            if "llama" in args.model:
                end_id = 2
                pad_id = 0
            self.sampling_config = tensorrt_llm.runtime.SamplingConfig(
                end_id=end_id,
                pad_id=pad_id,
                num_beams=self.num_beams,
                top_k=args.top_k,
                top_p=args.top_p)
            self.decoder = tensorrt_llm.runtime.GenerationSession(
                model_config,
                engine_buffer,
                self.runtime_mapping,
                cuda_graph_mode=self.cuda_graph_mode)

        # Print context memory size for CI/CD to track.
        context_mem_size = self.decoder.context_mem_size
        print(
            f"Allocated {context_mem_size / 1048576.0:.2f} MiB for execution context memory."
        )

    def get_config(self):
        for inlen, outlen in self.in_out_lens:
            if inlen > self.max_input_len or inlen + outlen > self.max_seq_len:
                print(
                    f'[WARNING] check inlen({inlen}) <= max_inlen({self.max_input_len}) or '
                    f'seqlen({inlen + outlen}) <= max_seq_len({self.max_seq_len}) failed, skipping.'
                )
                continue
            for batch_size in self.batch_sizes:
                if batch_size > self.max_batch_size:
                    print(
                        f'[WARNING] check batch_size({batch_size}) '
                        f'<= max_batch_size({self.max_batch_size}) failed, skipping.'
                    )
                    continue
                for gpu_weights_percent in self.gpu_weights_percents:
                    yield (batch_size, inlen, outlen, gpu_weights_percent)

    def set_weight_streaming(self, config):
        gpu_weights_percent = config[3]
        self.decoder.runtime._set_weight_streaming(gpu_weights_percent)

    def prepare_inputs(self, config):
        batch_size, inlen, outlen = config[0], config[1], config[2]
        input_ids = torch.randint(100, (batch_size, inlen)).int().cuda()
        input_lengths = torch.tensor([inlen
                                      for _ in range(batch_size)]).int().cuda()

        self.decoder.setup(batch_size, inlen, outlen, beam_width=self.num_beams)
        return (input_ids, input_lengths)

    def get_report_dict(self, benchmark_profiler=None):
        report_dict = super().get_report_dict(
            benchmark_profiler=benchmark_profiler)
        if benchmark_profiler is not None:
            report_dict["generation_time(ms)"] = None
            report_dict["total_generated_tokens"] = None
            report_dict["generation_tokens_per_second"] = None
        return report_dict

    def run(self, inputs, config, benchmark_profiler=None):
        batch_size, inlen, outlen = config[0], config[1], config[2]
        self.decoder.setup(batch_size, inlen, outlen, beam_width=self.num_beams)
        if self.remove_input_padding:
            self.decoder.decode_batch(inputs[0],
                                      self.sampling_config,
                                      benchmark_profiler=benchmark_profiler)
        else:
            self.decoder.decode(inputs[0],
                                inputs[1],
                                self.sampling_config,
                                benchmark_profiler=benchmark_profiler)
        torch.cuda.synchronize()

    @staticmethod
    def kv_cache_elem_per_token(config: BuildConfig, tp_size, pp_size) -> int:
        # you need to multiply the size by element size, and multiply by the seq length
        # Warning: this function returns the upper bound between different ranks when any one of the following is true:
        # num_layer % pp_size !=0, hidden_size % num_kv_heads != 0, num_kv_heads % tp_size != 0
        local_nlayers = ceil(config.num_layers / pp_size)
        kv_heads = config.num_kv_heads if config.num_kv_heads is not None else config.num_heads
        size_per_head = ceil(config.hidden_size / kv_heads)
        local_heads = ceil(kv_heads / tp_size)
        return 2 * local_nlayers * size_per_head * local_heads

    def check_memory(self, io_shapes: list, raise_exception=False):
        '''Compare the estimated GPU memory requirements for weights + activations + kv cache with the total GPU memory and log it.
           Raise exception when the \p raise_exception parameter is true.
        '''
        # we don't want to block the test due to this
        if self.build_config is None:
            tensorrt_llm.logger.warning(
                "Didn't have the build config object, skipping check the memory"
            )
            return
        assert isinstance(self.build_config, BuildConfig)
        batch_size, inlen, outlen = io_shapes[0], io_shapes[1], io_shapes[2]
        kv_cache_size_in_bytes = batch_size*self.num_beams*(inlen + outlen)* \
            self.kv_cache_elem_per_token(self.build_config, self.runtime_mapping.tp_size, self.runtime_mapping.pp_size) * element_size(self.kv_dtype)
        # when MHA is OOTB, it requires extra KV cache size, because OOTB don't support inplace updating KV cache.
        if not self.use_gpt_attention_plugin:
            local_n_layer = ceil(self.build_config.num_layers /
                                 self.runtime_mapping.pp_size)
            kv_cache_size_in_bytes = kv_cache_size_in_bytes / local_n_layer * (
                local_n_layer + 1)

        kv_cache_size_in_mb = bytes_to_target_unit(kv_cache_size_in_bytes,
                                                   "MiB")
        activation_size_in_mb = bytes_to_target_unit(
            self.decoder.runtime.engine.device_memory_size, "MiB")
        weights_size_in_mb = bytes_to_target_unit(self.weights_size_approx,
                                                  "MiB")
        total_memory_approx_in_mb = kv_cache_size_in_mb + activation_size_in_mb + weights_size_in_mb
        _, _, total = tensorrt_llm.profiler.device_memory_info()
        total_in_mb = bytes_to_target_unit(total, 'MiB')
        prefix = "[Memory Estimation]"

        mem_msg = f"{prefix} activation memory:{activation_size_in_mb:.3f} MiB, kv_cache:{kv_cache_size_in_mb:.3f} MiB, weights approximate:{weights_size_in_mb:.3f} MiB, " \
                  f"approximate required GPU memory: {total_memory_approx_in_mb:.3f} MiB, total GPU memory: {total_in_mb:.3f} MiB"
        tensorrt_llm.logger.info(mem_msg)

        build_args = dict(batch_size=batch_size,
                          num_beams=self.num_beams,
                          input_length=inlen,
                          output_length=outlen,
                          max_batch_size=self.build_config.max_batch_size,
                          max_input_len=self.build_config.max_input_len,
                          max_seq_len=self.build_config.max_seq_len,
                          max_beam_width=self.build_config.max_beam_width)
        for k, v in build_args.items():
            tensorrt_llm.logger.info(f"{prefix} {k}:{v}")

        tensorrt_llm.logger.info(
            "grep the \"Total Activation\" and \"Total Weights\" from verbose TRT engine build log to see the precise memory size for those."
        )
        if raise_exception and total_memory_approx_in_mb >= total_in_mb:
            raise Exception(
                "Total memory estimation bigger than total gpu memory, the case will likely to OOM, needs enhancement of waive the test case, see logs about the memory usage details"
            )

    def report(self,
               config,
               latency,
               percentile95,
               percentile99,
               peak_gpu_used,
               csv,
               benchmark_profiler=None):
        report_dict = super().get_report_dict()
        batch_size, inlen, outlen, gpu_weights_percent = config[0], config[
            1], config[2], config[3]
        tokens_per_sec = round(batch_size * outlen / (latency / 1000), 2)
        report_dict["num_heads"] = self.num_heads
        report_dict["num_kv_heads"] = self.num_kv_heads
        report_dict["num_layers"] = self.num_layers
        report_dict["hidden_size"] = self.hidden_size
        report_dict["vocab_size"] = self.vocab_size
        report_dict["batch_size"] = batch_size
        report_dict["gpu_weights_percent"] = gpu_weights_percent
        report_dict["input_length"] = inlen
        report_dict["output_length"] = outlen
        report_dict["latency(ms)"] = latency
        report_dict["build_time(s)"] = self.build_time
        report_dict["tokens_per_sec"] = tokens_per_sec
        report_dict["percentile95(ms)"] = percentile95
        report_dict["percentile99(ms)"] = percentile99
        report_dict["gpu_peak_mem(gb)"] = peak_gpu_used
        if benchmark_profiler is not None:
            iter_count = benchmark_profiler.get_aux_info('iter_count')
            generation_time_ms = benchmark_profiler.get_timer_value(
                'generation_time')
            generation_step_count = benchmark_profiler.get_aux_info(
                'generation_step_count')
            token_per_step = batch_size * self.num_beams
            total_tokens = generation_step_count * token_per_step
            report_dict["generation_time(ms)"] = round(
                generation_time_ms / iter_count, 3)
            report_dict["total_generated_tokens"] = total_tokens / iter_count
            tokens_per_second = round(
                total_tokens * 1000.0 / generation_time_ms, 3)
            report_dict["generation_tokens_per_second"] = tokens_per_second

        if self.runtime_rank == 0:
            if csv:
                line = ",".join([str(v) for v in report_dict.values()])
                print(line)
                with open(self.get_csv_filename(), "a") as file:
                    file.write(line + "\n")
            else:
                kv_pairs = [f"{k} {v}" for k, v in report_dict.items()]
                line = '[BENCHMARK] ' + " ".join(kv_pairs)
                print(line)

        if self.dump_layer_info:
            engine_inspector = self.decoder.engine_inspector
            inspector_result = engine_inspector.get_engine_information(
                trt.LayerInformationFormat.JSON)
            json_result = json.loads(inspector_result)
            layers = json_result["Layers"]
            for layer_idx, _ in enumerate(layers):
                layer_info = engine_inspector.get_layer_information(
                    layer_idx, trt.LayerInformationFormat.ONELINE)
                print(layer_info)

    def report_profiler(self, benchmark_profiler=None):
        if benchmark_profiler is not None and benchmark_profiler.is_recording_perf_profile:
            perf_profile_data = self.decoder.profiler.results
            if not perf_profile_data:
                tensorrt_llm.logger.error("profiler data is empty")
                return

            ctx_layers = list()
            generation_layers = list()
            start = 0
            ctx_iter_cnt = 0
            generation_iter_cnt = 0

            # split context/generations layer information
            for idx, layer_info in enumerate(perf_profile_data):
                if layer_info[0] == "step":
                    if layer_info[1] == 0:
                        ctx_layers.extend(perf_profile_data[start:idx])
                        ctx_iter_cnt += 1
                    else:
                        generation_layers.extend(perf_profile_data[start:idx])
                        generation_iter_cnt += 1
                        start = idx + 1

            # Reduce all data
            def reduce_layer_data(layers):
                layer_infos = dict()
                for layer in layers:
                    if layer[0] in layer_infos:
                        layer_infos[layer[0]] += layer[1]
                    else:
                        layer_infos[layer[0]] = layer[1]
                return layer_infos

            # Dump kernel data
            def dump_kernel_profile_table(name: str, profile_data: list,
                                          iter_cnt: int):
                table = pd.DataFrame(
                    [['{:0.3f}'.format(v), k]
                     for k, v in profile_data.items() if v != 0.0],
                    columns=['times (ms)', '{} Phase LayerName'.format(name)])

                def ljust(s):
                    s = s.astype(str).str.strip()
                    return s.str.ljust(s.str.len().max())

                print(table.apply(ljust).to_string(index=False, justify='left'))
                print("{} phase step iter: {}".format(name, iter_cnt))

            ctx_layer_infos = reduce_layer_data(ctx_layers)
            generation_layer_infos = reduce_layer_data(generation_layers)
            dump_kernel_profile_table("Context", ctx_layer_infos, ctx_iter_cnt)
            dump_kernel_profile_table("Generation", generation_layer_infos,
                                      generation_iter_cnt)<|MERGE_RESOLUTION|>--- conflicted
+++ resolved
@@ -79,10 +79,7 @@
                 self.weights_size_approx = len(engine_buffer)
         else:
             self.build_config = get_build_config(args.model, return_dict=False)
-<<<<<<< HEAD
-=======
-
->>>>>>> 05316d33
+
             for key, value in asdict(self.build_config).items():
                 setattr(self, key, value)
             if args.force_num_layer_1:
@@ -123,17 +120,10 @@
         assert engine_buffer is not None
         if args.build_only:
             return
-<<<<<<< HEAD
 
         if not hasattr(self, 'num_kv_heads') or self.num_kv_heads is None:
             self.num_kv_heads = self.num_heads
 
-=======
-
-        if not hasattr(self, 'num_kv_heads') or self.num_kv_heads is None:
-            self.num_kv_heads = self.num_heads
-
->>>>>>> 05316d33
         rnn_config_items = [
             'conv_kernel', 'layer_types', 'rnn_hidden_size', 'state_size',
             'state_dtype'
@@ -176,7 +166,6 @@
             self.decoder = tensorrt_llm.runtime.ChatGLMGenerationSession(
                 model_config, engine_buffer, self.runtime_mapping)
         elif args.model in ['chatglm2_6b', 'chatglm3_6b']:
-<<<<<<< HEAD
             self.sampling_config = tensorrt_llm.runtime.SamplingConfig(
                 end_id=2,
                 pad_id=0,
@@ -187,18 +176,6 @@
                 model_config, engine_buffer, self.runtime_mapping)
         if args.model == 'glm_10b':
             self.sampling_config = tensorrt_llm.runtime.SamplingConfig(
-=======
-            self.sampling_config = tensorrt_llm.runtime.SamplingConfig(
-                end_id=2,
-                pad_id=0,
-                num_beams=self.num_beams,
-                top_k=args.top_k,
-                top_p=args.top_p)
-            self.decoder = tensorrt_llm.runtime.GenerationSession(
-                model_config, engine_buffer, self.runtime_mapping)
-        if args.model == 'glm_10b':
-            self.sampling_config = tensorrt_llm.runtime.SamplingConfig(
->>>>>>> 05316d33
                 end_id=50258,
                 pad_id=50256,
                 num_beams=self.num_beams,
