--- conflicted
+++ resolved
@@ -20,10 +20,7 @@
                        Embedding, GatedMLP, LayerNorm, MoeConfig,
                        PositionEmbeddingType)
 from ...lora_manager import LoraConfig, use_lora
-<<<<<<< HEAD
-=======
 from ...mapping import Mapping
->>>>>>> 05316d33
 from ...module import Module
 from ...quantization import QuantMode
 from ..modeling_utils import DecoderLayerList, DecoderModelForCausalLM
@@ -38,11 +35,7 @@
                moe_config: MoeConfig = MoeConfig(),
                tp_group=None,
                tp_size=1,
-<<<<<<< HEAD
-               tp_rank=0,
-=======
                mapping=Mapping(),
->>>>>>> 05316d33
                quant_mode=QuantMode(0),
                inner_layernorm=False,
                eps=1e-05):
@@ -51,19 +44,11 @@
                    hidden_size,
                    ffn_hidden_size,
                    hidden_act,
-<<<<<<< HEAD
-                   bias,
-                   dtype,
-                   tp_group,
-                   tp_size,
-                   tp_rank,
-=======
                    mapping=mapping,
                    bias=bias,
                    dtype=dtype,
                    tp_group=tp_group,
                    tp_size=tp_size,
->>>>>>> 05316d33
                    quant_mode=quant_mode)
     MLPClass = GatedMLP if is_gated_activation(hidden_act) else MLP
     hidden_act = non_gated_version(hidden_act)
@@ -136,11 +121,7 @@
                               moe_config=config.moe,
                               tp_group=tp_group,
                               tp_size=tp_size,
-<<<<<<< HEAD
-                              tp_rank=tp_rank,
-=======
                               mapping=config.mapping,
->>>>>>> 05316d33
                               quant_mode=config.quant_mode,
                               inner_layernorm=inner_layernorm,
                               eps=config.norm_epsilon)
