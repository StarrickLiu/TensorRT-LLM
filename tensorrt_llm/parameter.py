# SPDX-FileCopyrightText: Copyright (c) 2022-2024 NVIDIA CORPORATION & AFFILIATES. All rights reserved.
# SPDX-License-Identifier: Apache-2.0
#
# Licensed under the Apache License, Version 2.0 (the "License");
# you may not use this file except in compliance with the License.
# You may obtain a copy of the License at
#
# http://www.apache.org/licenses/LICENSE-2.0
#
# Unless required by applicable law or agreed to in writing, software
# distributed under the License is distributed on an "AS IS" BASIS,
# WITHOUT WARRANTIES OR CONDITIONS OF ANY KIND, either express or implied.
# See the License for the specific language governing permissions and
# limitations under the License.
import math
from typing import Optional, Sequence, Union

import numpy as np

# isort: off
import torch
import tensorrt as trt
# isort: on

from ._common import default_net
from ._utils import (copy_torch_to_numpy, np_dtype_to_trt, str_dtype_to_trt,
                     torch_to_numpy, trt_dtype_to_np, trt_dtype_to_torch)
from .functional import Tensor, constant
from .logger import logger


class Parameter:
    _DEFAULT_DTYPE = trt.DataType.FLOAT

    def __init__(self,
                 value: Optional[Union[np.ndarray, torch.Tensor]] = None,
                 shape: Sequence[int] = None,
                 dtype: Union[str, trt.DataType] = None,
                 is_buffer: bool = False):
        if dtype is None:
            logger.warning(
                f'Parameter dtype is None, using default dtype: {self._DEFAULT_DTYPE}, it is recommended to always specify dtype explicitly'
            )
        dtype = self._DEFAULT_DTYPE if dtype is None else dtype
        if isinstance(dtype, str):
            dtype = str_dtype_to_trt(dtype)
        self._dtype: trt.DataType = dtype
        if value is None:
            assert isinstance(shape, (list, tuple))
            self._shape = tuple(shape)
            self._value = None
        else:
            self._shape = value.shape
            self._value = self._regularize_value(value)
        self.is_buffer = is_buffer
<<<<<<< HEAD

    @property
    def shape(self):
        return self._shape

    @property
=======

    @property
    def shape(self):
        return self._shape

    @property
>>>>>>> 05316d33
    def dtype(self):
        return self._dtype

    @property
    def value(self) -> Tensor:
        if (self._value is not None and isinstance(self._value, np.ndarray)
                and self._value.flags['C_CONTIGUOUS']):
            self._value = constant(self._value)
        elif self._value is None or isinstance(self._value, np.ndarray):
            dtype = trt_dtype_to_np(self.dtype)
            ndarray = np.empty(self.shape, dtype)
            value = self._value
            self._value = constant(ndarray)
            default_net()._register_unfilled_weights(self._value.producer.name,
                                                     ndarray, value)
        return self._value

    @classmethod
    def xavier_init(cls, weights: np.ndarray):
        shape = weights.shape
        dtype = np_dtype_to_trt(weights.dtype)
        if len(shape) == 2:
            # Xavier initialization see https://paperswithcode.com/method/xavier-initialization
            v_range = math.sqrt(6) / math.sqrt(shape[0] + shape[1])
        else:
            v_range = 0.1

        if dtype == trt.DataType.INT8:
            upper = math.ceil(128 * v_range)
            value = torch.randint(-upper,
                                  upper, (shape),
                                  dtype=trt_dtype_to_torch(dtype),
                                  device='cuda')
            # value ~ U[int(-128 * v_range), int(128 * v_range)]
        elif dtype == trt.DataType.FP8:
<<<<<<< HEAD
            value = torch.randn((shape), device='cuda') * 2 - 1
            # value ~ N[-v_range, v_range]
            value = value * v_range
            value = value.to(trt_dtype_to_torch(dtype))
        else:
            value = torch.randn(
                (shape), dtype=trt_dtype_to_torch(dtype), device='cuda') * 2 - 1
            # value ~ N[-v_range, v_range]
=======
            value = torch.rand((shape), device='cuda') * 2 - 1
            # value ~ U[-v_range, v_range]
            value = value * v_range
            value = value.to(trt_dtype_to_torch(dtype))
        else:
            value = torch.rand(
                (shape), dtype=trt_dtype_to_torch(dtype), device='cuda') * 2 - 1
            # value ~ U[-v_range, v_range]
>>>>>>> 05316d33
            value = value * v_range

        stream = torch.cuda.Stream()
        with torch.cuda.stream(stream):
            copy_torch_to_numpy(value, weights)

    def is_inited(self) -> bool:
        return self._value is not None

    @property
    def raw_value(self) -> np.ndarray:
        if self._value is None:
            dtype = trt_dtype_to_np(self.dtype)
            self._value = np.empty(self.shape, dtype)
            Parameter.xavier_init(self._value)
        assert isinstance(
            self._value, np.ndarray
        ), "Must be np.ndarray. Proper usage: get parameter.raw_value before getting parameter.value"
        return self._value

    @value.setter
    def value(self, v: Union[np.ndarray, torch.Tensor]):
        v = self._regularize_value(v)

        if v.shape != self.shape and v.ndim == 0 and max(self.shape) == 1:
            # convert the scalar into a tensor which each dim is 1.
            v = v.reshape(self.shape)

        assert v.shape == self.shape, \
            f'The value updated is not the same shape as the original. ' \
            f'Updated: {v.shape}, original: {self.shape}'
        dtype = np_dtype_to_trt(v.dtype)
        if self.dtype != dtype:
            logger.warning(
                f"Parameter was initialized as {self.dtype} but set to {dtype}")
        self._value = v

    def set_value_or_dummy(self, v: Union[np.ndarray, torch.Tensor]):
        v = self._regularize_value(v)
        if v.shape != self._shape:
            self.value = np.empty(self._shape, trt_dtype_to_np(self._dtype))
            return

        self.value = v

    def _get_weights(self) -> trt.Weights:
        if isinstance(self._value, Tensor):
            self._value.producer.__class__ = trt.IConstantLayer
            return self._value.producer.weights
        else:
            return None

    def _regularize_value(self, value):
        if isinstance(value, np.ndarray):
            return value
        elif isinstance(value, torch.Tensor):
            return torch_to_numpy(value)
        raise TypeError(
            f'Expected numpy.ndarray or torch.Tensor, got {type(value)}')<|MERGE_RESOLUTION|>--- conflicted
+++ resolved
@@ -53,21 +53,12 @@
             self._shape = value.shape
             self._value = self._regularize_value(value)
         self.is_buffer = is_buffer
-<<<<<<< HEAD
 
     @property
     def shape(self):
         return self._shape
 
     @property
-=======
-
-    @property
-    def shape(self):
-        return self._shape
-
-    @property
->>>>>>> 05316d33
     def dtype(self):
         return self._dtype
 
@@ -103,16 +94,6 @@
                                   device='cuda')
             # value ~ U[int(-128 * v_range), int(128 * v_range)]
         elif dtype == trt.DataType.FP8:
-<<<<<<< HEAD
-            value = torch.randn((shape), device='cuda') * 2 - 1
-            # value ~ N[-v_range, v_range]
-            value = value * v_range
-            value = value.to(trt_dtype_to_torch(dtype))
-        else:
-            value = torch.randn(
-                (shape), dtype=trt_dtype_to_torch(dtype), device='cuda') * 2 - 1
-            # value ~ N[-v_range, v_range]
-=======
             value = torch.rand((shape), device='cuda') * 2 - 1
             # value ~ U[-v_range, v_range]
             value = value * v_range
@@ -121,7 +102,6 @@
             value = torch.rand(
                 (shape), dtype=trt_dtype_to_torch(dtype), device='cuda') * 2 - 1
             # value ~ U[-v_range, v_range]
->>>>>>> 05316d33
             value = value * v_range
 
         stream = torch.cuda.Stream()
