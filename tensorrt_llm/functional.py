# SPDX-FileCopyrightText: Copyright (c) 2022-2024 NVIDIA CORPORATION & AFFILIATES. All rights reserved.
# SPDX-License-Identifier: Apache-2.0
#
# Licensed under the Apache License, Version 2.0 (the "License");
# you may not use this file except in compliance with the License.
# You may obtain a copy of the License at
#
# http://www.apache.org/licenses/LICENSE-2.0
#
# Unless required by applicable law or agreed to in writing, software
# distributed under the License is distributed on an "AS IS" BASIS,
# WITHOUT WARRANTIES OR CONDITIONS OF ANY KIND, either express or implied.
# See the License for the specific language governing permissions and
# limitations under the License.
import math
import weakref
from collections import OrderedDict
from enum import IntEnum, IntFlag, auto
from functools import partial
from typing import List, Optional, Sequence, Tuple, Union

import numpy as np

# isort: off
import tensorrt as trt
# isort: on

from . import graph_rewriting as gw
from ._common import default_net, default_trtnet, precision
from ._utils import (bf16_array, bool_array, dim_resolve_negative,
                     dim_to_trt_axes, dims_array, fp16_array, fp32_array,
                     int32_array, int64_array, np_dtype_to_trt,
                     str_dtype_to_trt, trt_dtype_to_np, trt_dtype_to_str,
                     trt_gte_10)
from .network import PluginInfo, set_np_weight, set_plugin_info
from .plugin import TRT_LLM_PLUGIN_NAMESPACE, current_all_reduce_helper
from .quantization import QuantMode


class DimRange(object):
    '''
        One DimRange object stores the ranges of all the dimensions of one tensor in one optimization profile.
        For example, tensor has 2 dimensions. Then the data members are:
            self.min = [dim 0 min, dim 1 min]
            self.opt = [dim 0 opt, dim 1 opt]
            self.max = [dim 0 max, dim 1 max]
        For static dimension, it has min==opt==max, thus the \p shape param in the ctor can be an integer
    '''

    def __init__(self, shape: List[Union[int, List[int], Tuple[int, int, int]]],
                 names: List[str]):
        '''
        Parameters:
            shape: a list with length N, each element is an integer or a 3-elements tuple/list of int,
                where N is the number of dimensions for a tensor.
                When one element is an integer, it means that dimension is static.
                Otherwise, when one element is a tuple/list, it means the dimension is dynamic.
                The 3 elements in one tuple/list is ordered by (min, opt, max), and this function asserts
                0 <= min <= opt <= max.

                Example, for a 3 rank tensor, with 1st dimension being static and has value 16, and second dimension being dynamic with
                min/opt/max values being 1/8/32, and 3rd dimension being static and has value 8.
                The shape parameter could be:
                    [16, (1, 8, 32), 8]
                It has same semantics of
                    [(16, 16, 16), (1, 8, 32), (8, 8, 8)]
        '''
        self.min = []
        self.opt = []
        self.max = []
        self.dimension_names = names
        assert len(names) == len(
            shape
        ), "Expecting shape list and name list must have same length, got {shape=}, {name=}"
        for dim in shape:
            if isinstance(dim, (list, tuple)):
                assert len(dim) == 3 and 0 <= dim[0] <= dim[1] <= dim[2], \
                "Each dimension must specify a 3-elements tuple or list in the order of (min,opt,max), got {dim=}"
                self.min.append(dim[0])
                self.opt.append(dim[1])
                self.max.append(dim[2])
            elif isinstance(dim, int):
                self.min.append(dim)
                self.opt.append(dim)
                self.max.append(dim)
            else:
                raise AttributeError(
                    f'Dimension should be [min, opt, max] (dynamic shape) or int (specific value). Got {type(dim)}'
                )

    def __eq__(self, __value: object) -> bool:
        return isinstance(__value, DimRange) and \
            self.dimension_names == __value.dimension_names and \
            self.min == __value.min and self.opt == __value.opt and self.max == __value.max

    def __repr__(self) -> str:
        return str(self)

    def __str__(self) -> str:
        return f"{self.dimension_names=} {self.min=}, {self.opt=}, {self.max=})"

    def __hash__(self) -> int:
        return hash(str(self))


class Tensor(object):
    '''
    The class to represent dense tensors.

    A dense tensor is named, has a shape and contains typed elements. Each
    dimension of a tensor can either be static or dynamic. Static dimensions
    are known at engine compilation by TensorRT. Dynamic dimensions can take
    values determined at runtime. The tensor can be located on the host (CPU)
    or the device (GPU).
    '''

    def __init__(self,
                 name=None,
                 dtype=None,
                 shape=None,
                 dim_range=None,
                 is_network_input=True,
                 location=trt.TensorLocation.DEVICE,
                 network=None,
                 trt_tensor=None):
        '''
        Parameters:
            name : str
                The name of the tensor.

            dtype : tensorrt.DataType
                The type of the elements of the tensor. See the TensorRT
                documentation for list of supported data types.

            shape : tensorrt.Dims
                The dimensions of the tensor. In TensorRT-LLM, tensors can have
                static or dynamic dimensions (it is possible to mix static and
                dynamic dimensions).  A static dimension is known when the
                TensorRT engine is built. A dynamic dimension can be set when
                the engine is executed. Use -1 for dynamic dimensions.

            dim_range : OrderedDict
                An ordered dictionary (the positions of the elements matter)
                that associates a name and a range of values to the dimensions.
                For a static dimension, the range must be limited to a single
                value. For a dynamic dimension, the range is defined by three
                values [min, opt, max] where min and max are, respectively, the
                smallest and largest possible values of that dimension.  The
                opt value is used by TensorRT to optimize the engine for the
                most common case.

                Assume there is N optimization profiles, each item dim_range dict is ordered by:
                 (dynamic dimension name : [profile 0 (min, opt, max), profile 1 (min, opt, max), ... profile N(min, opt, max)])
                or it's following when the dimension is static (can think as min==opt==max):
                 (static dimension name : [profile 0 value, profile 1 value, ... profile N value])
                For static dimension the profile 0-N value must be same, (TODO: can it be simplified to be only 1 value?)
                And number of keys is equal to number of optimization profiles.

            is_network_input : bool
                A boolean indicating if that tensor is an input of the network.
                Inputs must be provided by the user to run the engine.

            location : tensorrt.TensorLocation
                A flag to indicate where the tensor will be located. It can be
                on the host (CPU) or the device (GPU).

            network: Network
                A parent Network instance, that helps to fine the users of this tensor.

            trt_tensor: trt.ITensor
                Construct with the ITensor instance directly, and no shape profiles are required.
        '''

        # Layout of self.profiles
        # Opt profile 0: dim 0 (min, opt, max), dim 1 (min, opt, max) ... dim M
        # Opt profile 1: dim 0 (min, opt, max), dim 1 (min, opt, max) ... dim M
        # ...
        # Opt profile N: dim 0 ...                                        dim M

        # So from the dim_range arg to self.profiles conversion, there is a layout transpose
        # dim_range arg is: {M dimension x N profiles}, while self.profiles layout is {N profiles x M dimensions}
        if isinstance(dtype, str):
            dtype = str_dtype_to_trt(dtype)

        self.profiles = []

        self.is_tensor_wrapper = False  # specially for the graph rewriter

        # work as a wrapper for a trt.ITensor, this is used specially in the graph rewriter
        if trt_tensor is not None:
            self.is_tensor_wrapper = True
            assert network is not None
            self.trt_tensor = trt_tensor
            self._network = weakref.ref(network)
            assert not is_network_input, "is_network_input should be False when trt_tensor is not None"
            return

        # be cautious here, the weakref is critical to avoid circular referencing before Network and Tensor
        # using strong reference will likely cause significant peak memory increase, since Network objects
        # holds the weights data.
        self._network = weakref.ref(default_net())
        if is_network_input:
            if dim_range is not None:
                assert isinstance(dim_range, OrderedDict)
                assert len(
                    dim_range
                ) >= 1, f"Each input tensor shall have at least one dimension, tensor '{name}' found {dim_range=}"

                found_profiles = [
                    len(ranges) for _, ranges in dim_range.items()
                ]
                assert all(
                    [x == found_profiles[0] for x in found_profiles]
                ), f"Expecting all the dimensions in the dim_range has same number of profiles, tensor '{name}' got {dim_range=}"

                num_opt_profile = len(list(dim_range.items())[0][1])
                assert num_opt_profile >= 1
                for i in range(num_opt_profile):
                    range_shape = []
                    dimension_names = []
                    for dim, ranges in dim_range.items():
                        assert isinstance(ranges, (list, tuple))
                        range_shape.append(ranges[i])
                        dimension_names.append(dim)
                    self.profiles.append(DimRange(range_shape, dimension_names))

            default_net()._add_input(self, name, dtype, shape, dim_range)
            self.name = name
            self.dtype = dtype
            self.shape = shape
            self.location = location

    @property
    def network(self):
        return self._network()

    @property
    def name(self):
        '''
        The name of the tensor.
        '''
        return self.trt_tensor.name

    @name.setter
    def name(self, name):
        '''
        Set the name of the tensor.
        '''
        if name is not None:
            self.trt_tensor.name = name

    @property
    def dtype(self):
        '''
        The type of the elements in the tensor.
        '''
        return self.trt_tensor.dtype

    @dtype.setter
    def dtype(self, dtype):
        '''
        Set the type of the elements in the tensor.
        '''
        if dtype is not None:
            self.trt_tensor.dtype = dtype

    @property
    def shape(self):
        '''
        The shape of the tensor.
        '''
        return self.size()

    @shape.setter
    def shape(self, shape):
        '''
        Set the shape of the tensor. See __init__.
        '''
        if shape is not None:
            self.trt_tensor.shape = shape

    @property
    def location(self):
        '''
        The physical location of the tensor (on the host or the device).
        '''
        return self.trt_tensor.location

    @location.setter
    def location(self, location):
        '''
        Set the physical location of the tensor (on the host or the device). See __init__.
        '''
        if location is not None:
            self.trt_tensor.location = location

    def mark_output(self,
                    name: Optional[str] = None,
                    dtype: Optional[Union[str, trt.DataType]] = None):
        '''
        Mark a tensor as a network output.

        When a tensor is marked as an output, its content can be obtained after
        the execution of the TensorRT engine. The user is responsible for
        allocating buffers to store the output tensors when preparing the
        execution of the TensorRT engine.
        '''
        if name is None:
            name = self.name

        if isinstance(dtype, str):
            dtype = str_dtype_to_trt(dtype)

        assert dtype is None or isinstance(dtype, trt.DataType)
        default_net()._mark_output(self, name, dtype)

    def __add__(self, b):
        '''
        See functional.add.
        '''
        return add(self, b)

    def __radd__(self, b):
        '''
        See functional.add.
        '''
        return add(b, self)

    def __sub__(self, b):
        '''
        See functional.sub.
        '''
        return sub(self, b)

    def __rsub__(self, b):
        '''
        See functional.sub.
        '''
        return sub(b, self)

    def __mul__(self, b):
        '''
        See functional.mul.
        '''
        return mul(self, b)

    def __rmul__(self, b):
        '''
        See functional.mul.
        '''
        return mul(b, self)

    def __truediv__(self, b):
        '''
        See functional.div.
        '''
        return div(self, b)

    def __floordiv__(self, b):
        '''
        See functional.floordiv.
        '''
        return floordiv(self, b)

    def __mod__(self, b):
        '''
        See functional.floordiv.
        '''
        return modulo(self, b)

    def __lt__(self, b):
        '''
        See functional.lt.
        '''
        return lt(self, b)

    def __gt__(self, b):
        '''
        See functional.gt.
        '''
        return gt(self, b)

    def __eq__(self, b):
        '''
        See functional.eq.
        '''
        if self.is_tensor_wrapper:
            # for graph rewriter
            return hash(self) == hash(b)
        else:
            # for creating the network
            return eq(self, b)

    def __ge__(self, b):
        '''
        Maps to functional.gt or functional.eq.
        '''
        return op_or(self.__gt__(b), self.__eq__(b))

    def __le__(self, b):
        '''
        Maps to functional.lt or functional.eq.
        '''
        return op_or(self.__lt__(b), self.__eq__(b))

    def view(self, shape, zero_is_placeholder=True):
        '''
        See functional.view.
        '''
        return view(self, shape, zero_is_placeholder)

    def flatten(self, start_dim=0, end_dim=-1):
        '''
        See functional.flatten.
        '''
        return flatten(self, start_dim, end_dim)

    def permute(self, dims):
        '''
        See functional.permute.
        '''
        return permute(self, dims)

    def transpose(self, dim0, dim1):
        '''
        See functional.transpose.
        '''
        return transpose(self, dim0, dim1)

    def mean(self, dim, keepdim=False):
        '''
        See functional.mean.
        '''
        return mean(self, dim, keepdim)

    def max(self, dim, keepdim=False):
        '''
        See functional.max.
        '''
        return max(self, dim, keepdim)

    def abs(self):
        '''
        See functional.abs.
        '''
        return abs(self)

    def sqrt(self):
        '''
        See functional.sqrt.
        '''
        return sqrt(self)

    def log(self):
        '''
        See functional.log.
        '''
        return log(self)

    def cast(self, dtype):
        '''
        See functional.cast.
        '''
        return cast(self, dtype)

    def size(self, dim=None):
        '''
        Returns the shape of the tensor if the dim parameter is None.
        Otherwise, returns a size of the dimension indicated by dim. The
        behavior is undefined if dim is negative or exceeds the rank of the
        tensor.
        '''
        if dim is None:
            return self.trt_tensor.shape

        return self.trt_tensor.shape[dim]

    def rank(self):
        '''
        Returns the rank (i.e. the number of dimensions) of the tensor.
        '''
        return len(self.trt_tensor.shape)

    def ndim(self):
        '''
        Returns the rank (i.e. the number of dimensions) of the tensor.
        '''
        return self.rank()

    def split(self, split_size_or_sections, dim=0):
        '''
        See functional.split.
        '''
        return split(self, split_size_or_sections, dim)

    def unbind(self, dim=0):
        '''
        See functional.unbind.
        '''
        return unbind(self, dim)

    def is_dynamic(self, dim=None):
        '''
        If the argument 'dim' is None, that function returns a boolean that
        indicates if the tensor contains a dynamic dimension (True) or not
        (False). In that case, the first dimension is excluded (as it usually
        corresponds to the batch size).  If the argument is an integer, that
        functions returns a boolean that indicates if the dimension 'dim' is
        dynamic (True) or not (False).
        '''
        if dim is not None:
            return self.trt_tensor.shape[dim] == -1

        for i, s in enumerate(self.trt_tensor.shape):
            if i != 0 and s == -1:
                return True

        return False

    # graph writer related functions

    def get_parent(self):
        ''' Get the layer that produces this tensor.  '''
        return self.network.get_tensor_parent(self)

    def get_users(self):
        ''' Get the layers that use this tensor as an input.  '''
        return self.network.get_tensor_users(self)

    def replace_all_uses_with(self, new_tensor):
        '''
        Replace all uses of this tensor as an input to consumer layers
        '''

        self.network.is_graph_altered = True
        users = self.get_users()
        for user in users:
            inputs_changed = 0
            for i in range(user.num_inputs):
                if user.get_inputs(i)[0].trt_tensor is self.trt_tensor:
                    inputs_changed += 1
                    user.set_input(i, new_tensor.trt_tensor)
            assert inputs_changed >= 1, "Tensor not found in layer inputs"

            # update the FLayerMetadata as well
            flayer = gw.FLayerInfoMemo.instance().get(user.name)
            flayer and flayer.replace_input_with(self, new_tensor)

    def is_trt_wrapper(self):
        '''
        Check if there is a trt.ITensor member inside, which is required for
        graph rewriter. In order to differentiate usages, it may be necessary
        to have an inheritance hierarchy.
        '''
        if hasattr(self, 'trt_tensor'):
            return True
        else:
            return False

    def __hash__(self):
        if self.is_trt_wrapper():
            return id(self.trt_tensor)
        else:
            return id(None)

    def __repr__(self):
        return f"TensorRT-LLM Tensor: {self.name=} {self.dtype=} {self.shape=}"


def _create_tensor(trt_tensor: trt.ITensor, producer: trt.ILayer) -> Tensor:
    '''
    A helper function to create a TensorRT-LLM Tensor object that encapsulates
    the connection between the TensorRT tensor (trt.ITensor) and the layer
    (trt.ILayer) that produces it.

    That function is expected to be used as:

        # Insert a new layer in the network using the TensorRT API:
        layer = default_trtnet().add_<some_layer>(...)
        # Extract the first output of that layer and connect it to the layer.
        return _create_tensor(layer.get_output(0), layer)

    That function also sets the precision of the layer/producer to the default
    precision of the network.

    Parameters:
        trt_tensor : trt.ITensor
            The TensorRT tensor to connect to its producer (the layer).

        producer : trt.ILayer
            The producer.

    Returns:
        The TensorRT-LLM tensor (functional.Tensor) that encapsulates the
        TensorRT tensor and the layer that produces it. The former is
        accessible through the attribute 'trt_tensor' and the latter using the
        attribute 'producer'.
    '''
    assert trt_tensor is not None
    assert producer is not None

    # Set the layer name since this is the only
    # centralized location to pass the name from
    # module space to the TRT IR
    default_net()._set_layer_name(producer)

    assert trt_tensor.shape.__len__(
    ) >= 0, f"tensor {trt_tensor.name} has an invalid shape"
    tensor = Tensor(name=trt_tensor.name,
                    dtype=trt_tensor.dtype,
                    shape=trt_tensor.shape,
                    is_network_input=False)
    tensor.trt_tensor = trt_tensor
    tensor.producer = producer

    # tb.print_stack(limit=10) # FOR DEBUGGING: filter producer.name if needed
    if default_net().dtype is not None and not default_net().strongly_typed:
        if producer.type not in [
                trt.LayerType.SHAPE, trt.LayerType.CONSTANT,
                trt.LayerType.GATHER, trt.LayerType.CONCATENATION
        ]:
            producer.precision = default_net().dtype
    assert tensor is not None

    if gw.FLayerInfoMemo.instance().cur_flayer is not None:
        gw.FLayerInfoMemo.instance().cur_flayer.layer_name = producer.name

    return tensor


def _add_plugin_info(layer, plugin_creator: trt.IPluginCreator,
                     plugin_name: str, pfc: trt.PluginFieldCollection) -> None:
    plugin_info = PluginInfo(plugin_creator, plugin_name, pfc)
    set_plugin_info(default_net().trt_network, layer.name, plugin_info)


class RotaryScalingType(IntEnum):
    none = 0
    linear = 1
    dynamic = 2


class PositionEmbeddingType(IntEnum):
    learned_absolute = 0
    rope_gptj = 1
    rope_gpt_neox = 2
    long_rope = 3
    alibi = 4
    alibi_with_scale = 5
    relative = 6
    chatglm = 7

    def is_rope(self) -> bool:
        return self in [self.rope_gptj, self.rope_gpt_neox, self.long_rope]

    def is_alibi(self) -> bool:
        return self in [self.alibi, self.alibi_with_scale]

    @staticmethod
    def choices() -> List[str]:
        return [embedding.name for embedding in PositionEmbeddingType]

    def __str__(self):
        return self.name

    @staticmethod
    def from_string(s):
        try:
            return PositionEmbeddingType[s]
        except KeyError:
            raise ValueError(f'Unsupported position embedding type: {s}')


class AttentionMaskType(IntEnum):
    padding = 0
    causal = 1
    bidirectional = 2
    bidirectionalglm = 3  # TODO: merge this mask into bidirectional
    blocksparse = 4


class LayerNormType(IntEnum):
    LayerNorm = 0
    RmsNorm = 1
    GroupNorm = 2


class LayerNormPositionType(IntEnum):
    pre_layernorm = 0
    post_layernorm = 1


class MLPType(IntEnum):
    MLP = 0
    GatedMLP = 1
    FusedGatedMLP = 2


def activation(input: Tensor, act_type: trt.ActivationType) -> Tensor:
    '''
    Add an activation function.

    Parameters:
        input : Tensor
            The input tensor on which the activation function is applied.

        act_type : trt.ActivationType
            The type of the activation (RELU, TANH, SIGMOID, ...).

    The following closures are defined in functional.*:

        relu    for op=trt.ActivationType.RELU
        tanh    for op=trt.ActivationType.TANH
        sigmoid for op=trt.ActivationType.SIGMOID

    Returns:
        The tensor produced by the activation layer.
    '''
    layer = default_trtnet().add_activation(input.trt_tensor, act_type)
    return _create_tensor(layer.get_output(0), layer)


def clip(input: Tensor, alpha: float, beta: float) -> Tensor:
    '''
    Add a CLIP operation that sets the range to [alpha, beta].

    Parameters:
        input : Tensor
            The input tensor on which the activation function is applied.

        alpha : float
            The lower bound of the CLIP function.

        beta : float
            The upper bound of the CLIP function.

    Returns:
        The tensor produced by the activation layer.
    '''
    layer = default_trtnet().add_activation(input.trt_tensor,
                                            trt.ActivationType.CLIP)
    layer.alpha = alpha
    layer.beta = beta
    return _create_tensor(layer.get_output(0), layer)


relu = partial(activation, act_type=trt.ActivationType.RELU)
tanh = partial(activation, act_type=trt.ActivationType.TANH)
sigmoid = partial(activation, act_type=trt.ActivationType.SIGMOID)


def silu(input: Tensor) -> Tensor:
    '''
    Add a SiLU (`x * sigmoid(x)`) operation.

    Parameters:
        input : Tensor
            The input tensor on which the activation function is applied.

    Returns:
        The tensor produced by the activation layer.
    '''
    return input * sigmoid(input)


def swiglu(input: Tensor) -> Tensor:
    '''
    Add a SwiGLU (`x * SiLU(gate)`) operation.

    That function takes a tensor, splits it into two halves along the last
    dimension, applies SiLU to the second half and multiply the results. The
    behavior is undefined if the last dimension is not even.

    Parameters:
        input : Tensor
            The input tensor on which the activation function is applied.

    Returns:
        The tensor produced by the activation layer.
    '''
    x, gate = chunk(input, 2, dim=-1)
    return silu(gate) * x


def squared_relu(x: Tensor) -> Tensor:
    '''
    Add a Squared ReLU operation.

    This function applies ReLU and squares the output.

    Parameters:
        input : Tensor
            The input tensor on which the activation function is applied.

    Returns:
        The tensor produced by the activation layer.
    '''
    return pow(relu(x), 2.0)


def cast(input: Tensor, dtype: Union[str, trt.DataType]):
    '''
    Add a cast operation.

    For an input tensor of type INT8, this function sets the dynamic range of
    the input to [-127, 127] for automatic dequantization. For a cast into
    INT8, that function sets the dynamic range of the output to [-127, 127] for
    automatic quantization.

    Parameters:
        input : Tensor
            The input tensor on which the cast is applied.

        dtype : str or trt.DataType
            The data type of the output tensor after the cast. When 'dtype' is
            provided as a string, it must be a name amongst the valid names.
            See _str_to_trt_dtype_dict in _utils.py for a list of supported
            types and type names.

    Returns:
        The tensor produced by the inserted layer.
    '''
    if isinstance(dtype, str):
        cvt_dtype = str_dtype_to_trt(dtype)
    elif isinstance(dtype, trt.DataType):
        cvt_dtype = dtype
    else:
        raise TypeError("%s is not supported" % type(dtype))

    if input.dtype == cvt_dtype:
        # If input type and cast dtype are the same, do nothing
        return input

    layer = default_trtnet().add_cast(input.trt_tensor, cvt_dtype)
    if not default_net().strongly_typed:
        layer.set_output_type(0, cvt_dtype)
    output = _create_tensor(layer.get_output(0), layer)
    if not default_net().strongly_typed:
        if input.dtype == str_dtype_to_trt('int8'):
            layer.get_input(0).set_dynamic_range(-127, 127)
        if cvt_dtype == str_dtype_to_trt('int8'):
            layer.get_output(0).set_dynamic_range(-127, 127)

    return output


def flip(input: Tensor, dims: Sequence[int]) -> Tensor:
    '''
    Reverses the order of an n-D tensor along given axis in dims.

    That flip operation maps to a TensorRT ISliceLayer. For the dimensions
    listed in dims it copies the elements from the last one to the first one
    (from (N-1) down to 0 with a step of -1). For the dimensions not in 'dims',
    it copies the elements from the first one to the last one (from 0 to N-1
    with a step of 1).

    Parameters:
        input : Tensor
            The input tensor on which the cast is applied.

        dims : list or tuple
            The axes to flip. Negative indices are supported.

    Returns:
        The tensor produced by the inserted layer.
    '''
    assert not input.is_dynamic()

    ndim = input.ndim()

    for index, value in enumerate(dims):
        assert -ndim <= value < ndim
        if -ndim <= value < 0:
            dims[index] += ndim

    assert len(dims) == len(set(dims))

    start_values = [
        input.size()[i] - 1 if i in dims else 0 for i in range(ndim)
    ]
    stride_values = [-1 if i in dims else 1 for i in range(ndim)]

    layer = default_trtnet().add_slice(input.trt_tensor,
                                       start=start_values,
                                       shape=input.size(),
                                       stride=stride_values)

    return _create_tensor(layer.get_output(0), layer)


def interpolate(input: Tensor,
                size: Union[int, List[int]] = None,
                scale_factor: Union[float, List[float]] = None,
                mode: str = 'nearest',
                align_corners: bool = False,
                recompute_scale_factor: bool = False,
                antialias: bool = False) -> Tensor:
    ##
    ## TODO: Document that function!
    ##

    assert not input.is_dynamic()

    input_ndim = input.ndim()

    assert 2 < input_ndim < 6, "Only 3D, 4D and 5D input Tensors supported"
    assert (size is not None) ^ (
        scale_factor
        is not None), "Only one of out_shape or scales should be defined"

    assert mode in ('nearest', 'linear', 'bilinear', 'bicubic', 'trilinear',
                    'nearest-exact')

    if mode == 'trilinear' and input_ndim != 5:
        raise ValueError("trilinear only supports 5D tensor")

    if mode == "bilinear" and input_ndim != 4:
        raise ValueError("bilinear only supports 4D tensor")

    if mode == "linear" and input_ndim != 3:
        raise ValueError("linear only supports 3D tensor")

    layer = default_trtnet().add_resize(input.trt_tensor)

    input_shape = input.size()

    updated_shape = []
    if scale_factor:
        scale_len = 1 if isinstance(scale_factor,
                                    (float, int)) else len(scale_factor)
        if scale_len == 1 and isinstance(scale_factor, (float, int)):
            updated_scale = [scale_factor for _ in range(input_ndim - 2)]

        else:
            updated_scale = scale_factor
        updated_shape = [
            int(math.floor(updated_scale[i - 2] *
                           input_shape[i])) if i > 1 else input_shape[i]
            for i in range(input_ndim)
        ]

    else:
        size_len = 1 if isinstance(size, int) else len(size)
        assert size_len == input_ndim - 2
        if size_len == 1 and isinstance(size, int):
            updated_size = [size for _ in range(input_ndim - 2)]
        else:
            updated_size = size

        updated_shape = [
            input_shape[i] if i < 2 else updated_size[i - 2]
            for i in range(input_ndim)
        ]
    layer.shape = updated_shape

    if mode in ['nearest', 'nearest-exact'] or mode is None:
        layer.resize_mode = trt.InterpolationMode.NEAREST
        layer.coordinate_transformation = trt.ResizeCoordinateTransformation.ASYMMETRIC
    elif mode in ['linear', 'bilinear', 'trilinear']:
        layer.resize_mode = trt.InterpolationMode.LINEAR
        if align_corners:
            layer.coordinate_transformation = trt.ResizeCoordinateTransformation.ALIGN_CORNERS
        else:
            layer.coordinate_transformation = trt.ResizeCoordinateTransformation.HALF_PIXEL
        # TODO, need to confirm the align_corners effect on bilinear mode.
        if mode == 'bilinear':
            layer.coordinate_transformation = trt.ResizeCoordinateTransformation.HALF_PIXEL

    elif mode in ['bicubic']:
        layer.resize_mode = trt.InterpolationMode.CUBIC

        layer.coordinate_transformation = trt.ResizeCoordinateTransformation.HALF_PIXEL

    else:
        layer.resize_mode = trt.InterpolationMode.NEAREST
        layer.coordinate_transformation = trt.ResizeCoordinateTransformation.ASYMMETRIC

    return _create_tensor(layer.get_output(0), layer)


def matmul(input: Tensor,
           mat2: Tensor,
           transa: bool = False,
           transb: bool = False,
           use_fp32_acc: bool = True) -> Tensor:
    '''
    Add a matrix multiplication.

    That operation maps to a tensorrt.IMatrixMultiplyLayer layer. As explained
    in the TensorRT documentation, it computes the inner product between the
    two inputs after applying an optional transposition on the inputs.

    Parameters:
        input : Tensor
            The first tensor (often called A).

        mat2 : Tensor
            The second tensor (often called B).

        transa : bool
            Is the first input transposed? Set to 'True' if you want the first
            input to be transposed, 'False' otherwise.

        transb : bool
            Is the second input transposed? Set to 'True' if you want the
            second input to be transposed, 'False' otherwise.

        use_fp32_acc: bool
            Set to 'True' if for accuracy reason, this fp16 matmul needs to use
            fp32 accumulation. This can be a per model and per matmul decision.
    Returns:
        The tensor produced by the inserted layer.
    '''
    # This option is only supported for fp16, but not bf16 or any other precisions.
    use_fp32_acc = use_fp32_acc and input.dtype == trt.DataType.HALF and mat2.dtype == trt.DataType.HALF

    # TODO: fp32 accum has issues with strongly_typed and it will be fixed in TensorRT 10.0
    if default_net().strongly_typed and not trt_gte_10():
        use_fp32_acc = False

    if use_fp32_acc:
        input = cast(input, 'float32')
        mat2 = cast(mat2, 'float32')

    input, mat2 = broadcast_helper(input, mat2)
    op0 = trt.MatrixOperation.TRANSPOSE if transa \
        else trt.MatrixOperation.NONE
    op1 = trt.MatrixOperation.TRANSPOSE if transb \
        else trt.MatrixOperation.NONE
    layer = default_trtnet().add_matrix_multiply(input.trt_tensor, op0,
                                                 mat2.trt_tensor, op1)
    output = _create_tensor(layer.get_output(0), layer)
    if use_fp32_acc:
        output = cast(output, "float16")

    return output


def gemm_swiglu(input: Tensor,
                weight: Tensor,
                bias: Optional[Tensor] = None,
                scale_d0: float = 1.0,
                scale_d1: float = 1.0,
                scale_output: float = 1.0) -> Tensor:
    '''
    Add a matrix multiplication, followed by SwiGLU (`x * SiLU(gate)`) operation.

    The second SwiGLU operation takes the preceding tensor, splits it into two halves
    along the last dimension, applies SiLU to the second half and multiply the results. The
    behaviour is undefined if the last dimension is not even.

        Parameters:
        input : Tensor
            The first tensor (often called A).

        weight : Tensor
            The second tensor (often called B).

        bias : Optional[Tensor]
            The per-channel bias. The plugin with fp8 dtype does not support bias yet.

        scale_d0 : float
            The scale for dequantizing x, used for fp8

        scale_d1 : float
            The scale for dequantizing gate, used for fp8

        scale_output : float
            The scale for quantizing output, used for fp8

                Returns:
        The tensor produced by the inserted layer.
    '''
    plg_creator = trt.get_plugin_registry().get_plugin_creator(
        'GemmSwiglu', '1', TRT_LLM_PLUGIN_NAMESPACE)
    assert plg_creator is not None

    p_dtype = default_net().plugin_config.gemm_swiglu_plugin
    if p_dtype == "fp8":
        assert bias == None, "fp8 gemm_swiglu does not support bias yet"

    pf_type = trt.PluginField(
        "type_id", np.array([int(str_dtype_to_trt(p_dtype))], np.int32),
        trt.PluginFieldType.INT32)
    pf_has_bias = trt.PluginField(
        "has_bias", np.array(np.int8(0 if bias is None else 1), np.int8),
        trt.PluginFieldType.INT8)
    pf_scale_d0 = trt.PluginField("scale_d0",
                                  np.array(scale_d0, dtype=np.float32),
                                  trt.PluginFieldType.FLOAT32)
    pf_scale_d1 = trt.PluginField("scale_d1",
                                  np.array(scale_d1, dtype=np.float32),
                                  trt.PluginFieldType.FLOAT32)
    pf_scale_output = trt.PluginField("scale_output",
                                      np.array(scale_output, dtype=np.float32),
                                      trt.PluginFieldType.FLOAT32)

    pfc = trt.PluginFieldCollection(
        [pf_type, pf_has_bias, pf_scale_d0, pf_scale_d1, pf_scale_output])
    gemm_swiglu_plug = plg_creator.create_plugin("gemm_swiglu", pfc)

    # TODO(anchengc) pass nullptr when no bias
    if bias is None:
        bias = constant(
            np.zeros([weight.shape[0]], dtype=trt_dtype_to_np(input.dtype)))
    plug_inputs = [input.trt_tensor, weight.trt_tensor, bias.trt_tensor]

    layer = default_trtnet().add_plugin_v2(plug_inputs, gemm_swiglu_plug)

    return _create_tensor(layer.get_output(0), layer)


def constant(ndarray: np.ndarray) -> Tensor:
    '''
    Add a constant layer.

    TensorRT graphs encapsulate constant values in the form of constant layers
    (tensorrt.IConstantLayer). That function creates such a layer from a Numpy
    array of values. After compilation of the network by TensorRT, those
    weights are stored in the serialized TensorRT engine.

    Parameters:
        ndarray : numpy.ndarray
            The array of values (weights) encapsulated by this constant layer.

    Returns:
        The tensor produced by the inserted layer.
    '''
    weights = trt.Weights(np_dtype_to_trt(ndarray.dtype), ndarray.ctypes.data,
                          ndarray.size)
    # Prevent underlying numpy array from going out of scope
    default_net().register_ndarray(ndarray)
    layer = default_trtnet().add_constant(trt.Dims(ndarray.shape), weights)
    if not default_net().strongly_typed:
        layer.set_output_type(0, np_dtype_to_trt(ndarray.dtype))
    tensor = _create_tensor(layer.get_output(0), layer)
    # TODO: remove this WAR after https://nvbugs/4359151 fixed.
    set_np_weight(default_trtnet(), layer.name, ndarray)
    return tensor


# TODO: TensorRT uses sizes of the output dimensions.
# DL framework uses ends usually. Will change it to ends.
def slice(input: Tensor,
          starts: Union[Tensor, Sequence[int]],
          sizes: Union[Tensor, Sequence[int]],
          strides: Union[Tensor, Sequence[int]] = None,
          mode: trt.SampleMode = None) -> Tensor:
    '''
    Add an operation to extract a slice from a tensor.

    As described in the TensorRT documentation of the ISliceLayer, the slice
    layer has two variants: Static and dynamic.

    For static slicing, this function takes the starts and sizes values in the
    different dimensions to slice at layer creation time via a sequence of
    integers. For dynamic slicing, it accepts starts and sizes as
    tensorrt.ITensor`s.

    The slice layer selects for each dimension a start location from within the
    input tensor, and copies elements to the output tensor using a stride of 1
    across the input tensor. Start and size tensors must be 1-D int32 shape
    tensors if not specified as a sequence of integers.

    As an example, on input = [[0, 2, 4], [1, 3, 5]], the call to

        slice(input, start=[1, 0], size=[1, 2])

    will produce the tensor [[1, 3]] as output. The slice operator when
    executed by TensorRT will copy one row (because size[0] == 1) starting from
    the 2nd row (because start[0] == 1) and two columns (size[1] == 2) starting
    from the 1st column (because start[1] == 0).

    In pseudo-code the behavior of that operation can be described as follows
    for a 2D tensor (and easily be extended to more dimensions):

        output = Tensor(shape=sizes)
        for ii in range(sizes[0]):
            for jj in range(sizes[1]):
                output[ii][jj] = input[starts[0]+ii][starts[1]+jj]

    Note that it is common in deep-learning frameworks to use ranges
    [start:end] for similar operations. It can be emulated by setting the sizes
    argument such that in each dimension [start:start+size] == [start:end] i.e.
    size = end-start.

    TensorRT supports different slice modes but that function restricts that
    choice to `mode == tensorrt.SampleMode.STRICT_BOUNDS`.

    Parameters:
        input : Tensor
            The input tensor on which the slicing is performed.

        starts : Union[Tensor, Sequence[int]]
            The starting points, in the input tensor, and each dimension.

        sizes : Union[Tensor, Sequence[int]]
            The number of elements in each dimension of the sliced tensor (output).

        strides : Union[Tensor, Sequence[int]]
            The step be taken from start, in input tensor.

        mode : trt.SampleMode
            The mode that controls how the slice operation handles out of bounds coordinates.

    Returns:
        The tensor produced by the slice layer.
    '''
    input_ndim = input.ndim()

    trt_starts = starts
    if isinstance(starts, Tensor):
        trt_starts = [0 for _ in range(input_ndim)]  # unused dummy value

    trt_sizes = sizes
    if isinstance(sizes, Tensor):
        trt_sizes = [1 for _ in range(input_ndim)]  # unused dummy value

    trt_strides = strides
    if isinstance(strides, Tensor) or strides is None:
        trt_strides = [1 for _ in range(input_ndim)]

    layer = default_trtnet().add_slice(input.trt_tensor,
                                       start=trt_starts,
                                       shape=trt_sizes,
                                       stride=trt_strides)
    if mode is not None:
        layer.mode = mode

    if isinstance(starts, Tensor):
        layer.set_input(1, starts.trt_tensor)

    if isinstance(sizes, Tensor):
        layer.set_input(2, sizes.trt_tensor)

    if isinstance(strides, Tensor):
        layer.set_input(3, strides.trt_tensor)

    return _create_tensor(layer.get_output(0), layer)


def rand(shape: Tensor,
         low: float = 0,
         high: float = 1,
         dtype: Union[str, trt.DataType] = 'float32') -> Tensor:
    '''
    This operation adds a fill layer that generates a random (uniform) tensor with the specified shape and data type.

    Parameters:
        shape: Tensor
            The shape of the tensor needed to be generated.
        low: float
            The minimum value (inclusive) of the range used for random.
        high: float
            The maximum value (inclusive) of the range used for random.
        dtype: Union[str, trt.DataType]
            The desired data type for the output tensor.
    Returns:
        The generated random tensor produced by the fill layer.
    '''
    # NOTE: DISABLED FOR NOW UNTIL THE FILL LAYER (RANDOM_UNIFORM) in TRT IS FIXED
    assert False, "The rand() op is temporarily disabled."
    low = constant(fp32_array(low))
    high = constant(fp32_array(high))
    trt_dtype = dtype if isinstance(dtype,
                                    trt.DataType) else str_dtype_to_trt(dtype)

    layer = default_trtnet().add_fill([0], trt.FillOperation.RANDOM_UNIFORM,
                                      trt_dtype)

    layer.set_input(0, shape.trt_tensor)
    layer.set_input(1, low.trt_tensor)
    layer.set_input(2, high.trt_tensor)
    return _create_tensor(layer.get_output(0), layer)


def categorical_sample(probs: Tensor, rand_data: Tensor = None) -> Tensor:
    '''
    This is a sampling operation and an equivalent of torch.distributions.Categorical.sample()
    i.e. given a probability distribution tensor, it samples an index of that tensor.
    See: https://pytorch.org/docs/stable/distributions.html#torch.distributions.categorical.Categorical.sample
    NOTE: This assumes that the given probabilities are **not** normalized.

    Parameters:
        probs: Tensor
            A 1-D floating point tensor representing the probability distributions.
        rand_data: Tensor (optional)
            A random tensor of same shape as `probs` tensor.
            If not provided, this function will add a rand() op to generate it and use for sampling.
    Returns:
        A tensor containing a single index of the `probs` tensor representing the sample.
    '''
    probs = probs / sum(probs, dim=-1, keepdim=True)
    rand_shape = []
    assert probs.ndim() > 0
    for i in range(probs.ndim() - 1):
        rand_shape.append(shape(probs, i))
    rand_shape = concat(rand_shape)
    if rand_data is None:
        rand_data = rand(rand_shape, low=0, high=1, dtype=probs.dtype)
    assert rand_shape == shape(rand_data)
    rand_data = expand(unsqueeze(rand_data, -1), shape(probs))
    cum_probs = cumsum(probs, dim=-1)
    cmp = cast(cum_probs >= rand_data, probs.dtype)
    samples = argmax(cmp, dim=-1)
    return samples


class Conditional:
    '''
    Add an operation to conditionally execute two code paths/subgraphs.

    Usage:
        1. conditional = Conditional(condition)
        2. input_1_ = conditional.add_input(input_1)
           ...
           input_n_ = conditional.add_input(input_n)
        3. Construct the graph to get true_output_value and false_output_value using input_1_, ..., input_n_
        4. output = conditional.add_output(true_output_value, false_output_value)
    '''

    def __init__(self, condition: Tensor):
        self.layer = default_trtnet().add_if_conditional()
        if condition.ndim() > 0:
            condition = view(condition, [])
        self.layer.set_condition(condition.trt_tensor)

    def add_input(self, input: Tensor) -> Tensor:
        in_node = self.layer.add_input(input.trt_tensor)
        return _create_tensor(in_node.get_output(0), in_node)

    def add_output(self, true_value: Tensor, false_value: Tensor) -> Tensor:
        out_node = self.layer.add_output(true_value.trt_tensor,
                                         false_value.trt_tensor)
        return _create_tensor(out_node.get_output(0), out_node)


# TODO: support step.
def arange(start: Union[Tensor, int], end: Union[Tensor, int],
           dtype: str) -> Tensor:
    '''
    Add an operation to fill a 1D tensor.

    The tensor is filled with the values between start and end with a step of 1
    between the different elements. In pseudo-code, it corresponds to a tensor
    populated with the values:

        output = Tensor([dtype(ii) for ii in range(start, end, 1)])

    For example, a call to arange(3, 6, 'int32') will add an operation to the
    TensorRT graph that will produce [3, 4, 5] when executed. The call to
    arange(2, 5, 'float32') will add a layer to generate [2.0, 3.0, 4.0].

    This operation is implemented using a tensorrt.IFillLayer in
    trt.FillOperation.LINSPACE mode.

    Parameters:
        start : Union[Tensor, int]
            The starting point of the range.

        end : Union[Tensor, int]
            The end point of the range.

        dtype : str
            The type of the elements. See _str_to_trt_dtype_dict in _utils.py
            for a list of supported types and type names.

    Returns:
        The tensor produced by the fill layer. It is a 1D tensor containing
        `end-start` elements of type `dtype`.
    '''
    res_dtype = str_dtype_to_trt(dtype)
    if isinstance(start, int):
        assert isinstance(end, int)
        array_func = int32_array if res_dtype == trt.int32 else int64_array
        start = constant(array_func(start))
        end = constant(array_func(end))
    elif isinstance(start, Tensor):
        assert isinstance(end, Tensor)
        assert start.dtype == trt.int32 or start.dtype == trt.int64
        assert end.dtype == trt.int32 or end.dtype == trt.int64
        if start.dtype != end.dtype:
            if start.dtype == trt.int32:  # end == trt.int64
                if res_dtype == trt.int32:
                    end = cast(end, "int32")
                else:
                    start = cast(start, "int64")
            else:  # start == trt.int64 and end == trt.int32
                if res_dtype == trt.int32:
                    start = cast(start, "int32")
                else:
                    end = cast(end, "int64")
    else:
        raise TypeError("%s is not supported" % type(start))

    assert start.dtype == end.dtype, f"start type ({start.dtype}) != end type ({end.dtype})"
    step = constant_to_tensor_(1, dtype=start.dtype, to_array=True)

    num = end - start
    num = num.view([1])

    layer = default_trtnet().add_fill([0], trt.FillOperation.LINSPACE,
                                      start.dtype)
    layer.set_input(0, num.trt_tensor)  # rank = 1
    layer.set_input(1, start.trt_tensor)  # rank = 0
    layer.set_input(2, step.trt_tensor)  # rank = 1
    tensor = _create_tensor(layer.get_output(0), layer)
    if tensor.dtype != res_dtype:
        tensor = tensor.cast(dtype)
    return tensor


def expand(input: Tensor, expand_shape: Tensor) -> Tensor:
    '''
    Add an operation to expand a tensor.

    The operation expands the input tensor in the singleton dimensions to the
    size indicated by the corresponding dimension in the `expand_shape` tensor.
    In other words, given an input tensor with dimensions of size 1, those
    dimensions will be expanded to the size in `expand_shape`.

    For example, a tensor of shape [4, 3, 1, 3] will be expanded to a tensor of
    shape [4, 3, 2, 3] by the layer created using expand(input, [4, 3, 2, 3]).

    The expansion may either replicate the values or be mapped to a view with a
    stride of 0 in the expanded dimensions. For example, for a tensor [[3, 2]] of
    shape [1, 2],

        expand([[3, 2]], [2, 2])

    can be used to expand the input to [[3, 2], [3, 2]].

    This operation is implemented using a tensorrt.ISliceLayer. The current
    implementation does not verify that non singleton dimensions are not
    shrunk. In other words, for an input of shape [4, 1, 2],

        expand(input, [3, 2, 2])

    will produce a tensor of shape [3, 2, 2]. That behavior is subject to
    change in the future.

    Parameters:
        input : Tensor
            The input tensor.

        expand_shape : Tensor
            The new shape of the expanded tensor.

    Returns:
        The tensor produced by the expand layer.
    '''
    ndim = input.rank()
    layer = default_trtnet().add_slice(
        input.trt_tensor,
        start=[0 for _ in range(ndim)],
        shape=[1 for _ in range(ndim)],  # unused dummy value
        stride=[1 for _ in range(ndim)]  # unused dummy value
    )

    # The stride is either:
    #   0 for dimensions of size 1 (i.e. shape(input, i) - 1 == 1 - 1 == 0) or,
    #   1 for dimensions of size > 1 since minimum(value >= 1, 1) == 1.
    stride_tensor = concat(
        [minimum((shape(input, i) - 1), 1) for i in range(ndim)])

    layer.set_input(2, expand_shape.trt_tensor)
    layer.set_input(3, stride_tensor.trt_tensor)
    return _create_tensor(layer.get_output(0), layer)


def einsum(einsum_eq: str, inputs: Sequence[Tensor]) -> Tensor:
    '''
    Add an Einsum operation.

    That operation maps to tensorrt.IEinsumLayer. As explained in the TensorRT
    documentation, this layer implements a summation over the elements of the
    inputs along dimensions specified by the equation parameter, based on the
    Einstein summation convention. The layer can have one or more inputs of
    rank >= 0.  All the inputs must be of same data type. This layer supports
    all TensorRT data types except bool. There is one output tensor of the same
    type as the input tensors. The shape of output tensor is determined by the
    equation.

    The equation specifies ASCII lower-case letters for each dimension in the
    inputs in the same order as the dimensions, separated by comma for each
    input. The dimensions labeled with the same subscript must match or be
    able to be broadcasted. Repeated subscript labels in one input take the diagonal.
    Repeating a label across multiple inputs means that those axes will be
    multiplied. Omitting a label from the output means values along those axes
    will be summed. In implicit mode, the indices which appear once in the
    expression will be part of the output in increasing alphabetical order. In
    explicit mode, the output can be controlled by specifying output subscript
    labels by adding an arrow (‘->’) followed by subscripts for the output. For
    example, “ij,jk->ik” is equivalent to “ij,jk”. Ellipsis (‘…’) can be used
    in place of subscripts to broadcast the dimensions. See the TensorRT
    Developer Guide for more details on equation syntax.

    Many common operations can be expressed using the Einsum equation. For
    example:
        Matrix Transpose: ij->ji
        Sum: ij-> Matrix-Matrix
        Multiplication: ik,kj->ij
        Dot Product: i,i->
        Matrix-Vector Multiplication: ik,k->i
        Batch Matrix Multiplication: ijk,ikl->ijl
        Batch Diagonal: …ii->…i

    Note that TensorRT does not support ellipsis or diagonal operations so,
    neither, does TensorRT-LLM.

    Parameters:
        einsum_eq : str
            The Einsum equation.

        inputs: Sequence[Tensor]
            The sequence of inputs consumed by the Einsum operation.

    Returns:
        The tensor produced by the Einsum operation.
    '''
    layer = default_trtnet().add_einsum([i.trt_tensor for i in inputs],
                                        einsum_eq)
    return _create_tensor(layer.get_output(0), layer)


def permute(input: Tensor, dims: Sequence[int]) -> Tensor:
    '''
    Add an operation to permute the dimensions of a tensor.

    The dimensions of the input tensor are permuted according to the sequence
    of dimensions in 'dims'. That operation maps to tensorrt.IShuffleLayer where
    the second transposition is described by the indices in 'dims'.

    Given a tensor of rank N, the result of the permutation is a tensor of rank
    N in which the i-th input dimension maps to the dims[i]-th dimension.

    For example, permute(input, [1, 0]) will transpose a 2D tensor by permuting
    the rows and columns.

    Parameters:
        input : Tensor
            The input tensor to permute.

        dims : Sequence[int]
            The description of the permutation.

    Returns:
        The tensor produced by the permutation layer.
    '''
    dims = dim_resolve_negative(tuple(dims), input.ndim())
    layer = default_trtnet().add_shuffle(input.trt_tensor)
    layer.second_transpose = dims
    return _create_tensor(layer.get_output(0), layer)


def transpose(input: Tensor, dim0: int, dim1: int) -> Tensor:
    '''
    Add an operation to transpose two dimensions of a tensor.

    That operation produces a tensor in which the dimensions 'dim0' and 'dim1'
    are permuted. The other dimensions, if the rank of the tensor is greater
    than 2, remain untouched.

    That function is a helper built on the 'functional.permute' function.

    Parameters:
        input : Tensor
            The input tensor to transpose.

        dim0 : int
            The first dimension to transpose.

        dim1 : int
            The second dimension to transpose.

    Returns:
        The tensor produced by the permutation layer.
    '''
    permutation = list(range(input.ndim()))
    permutation[dim0] = dim1
    permutation[dim1] = dim0

    return permute(input, permutation)


def view(input: Tensor,
         shape: Union[Tensor, Sequence[int]],
         zero_is_placeholder: bool = True) -> Tensor:
    '''
    Add an operation to create a view of a tensor.

    That operation adds a tensorrt.IShuffleLayer to the network. If the 'shape'
    parameter is a Tensor, that view is dynamic. Otherwise, it is a static
    view.

    Note that TensorRT limits the number of inferred dimensions to 1. It means
    that the shape sequence or tensor cannot contain more than one -1. This
    function enforces that constraint and will assert if it is not respected.

    Parameters:
        input : Tensor
            The input tensor to transpose.

        shape : Union[Tensor, Sequence[int]]
            The shape of the new tensor.

        zero_is_placeholder : bool
            When that parameter is True, the 0s in 'shape' are replaced by the
            sizes of the corresponding dimensions from the 'input'. Otherwise,
            the dimensions corresponding to 0s are shrunk.

    Returns:
        The tensor produced by the view/shuffle layer.
    '''

    # TensorRT demands that at most one dimension is permitted to be specified as -1
    def assert_no_more_than_one_inferred_dim(list):
        inferred_dim_list = [i for i in list if i == -1]
        assert len(inferred_dim_list) <= 1

    layer = default_trtnet().add_shuffle(input.trt_tensor)
    layer.zero_is_placeholder = zero_is_placeholder
    if isinstance(shape, Tensor):
        assert_no_more_than_one_inferred_dim(shape.shape)
        layer.set_input(1, shape.trt_tensor)
    elif isinstance(shape, (list, tuple)):
        assert_no_more_than_one_inferred_dim(shape)
        layer.reshape_dims = tuple(shape)
    else:
        raise TypeError("%s is not supported" % type(shape))
    return _create_tensor(layer.get_output(0), layer)


def flatten(input: Tensor, start_dim: int = 0, end_dim: int = -1):
    '''
    Flattens input by reshaping it into a one-dimensional tensor.

    If start_dim or end_dim are passed, only dimensions starting with start_dim and
    ending with end_dim are flattened. The order of elements in input is unchanged.

    Parameters:
        input : Tensor
            The input tensor to flatten.

        start_dim : int
            The first dim to flatten.

        end_dim : int
            The last dim to flatten.

    Returns:
        The tensor produced by the flatten layer.

    '''
    shape = input.shape
    ndim = input.ndim()
    if start_dim < 0: start_dim += ndim
    if end_dim < 0: end_dim += ndim
    new_shape = list()
    for i in range(start_dim):
        new_shape.append(shape[i])
    if end_dim - start_dim >= 0:
        flat_dim = 1
        for i in range(start_dim, end_dim + 1):
            flat_dim *= shape[i]
        new_shape.append(flat_dim)
    for i in range(end_dim + 1, ndim):
        new_shape.append(shape[i])
    return view(input, new_shape)


def expand_dims(input: Tensor, dim: Union[int, Sequence[int]]) -> Tensor:
    '''
    Add an operation to expand the tensor shape with singleton dimensions.

    That function adds a tensorrt.IShuffleLayer to the network. Given an 'input'
    of rank N and a sequence of M dimensions, the output tensor produced by
    this operation (when executed by TensorRT) will have a rank of N+M. Singleton
    dimensions will be inserted at the different positions in 'dim'.

    The pseudo-code for that operation is:

        new_shape, ii = [], 0
        for jj in range(input.rank() + len(dim)):
            new_shape.append(1 if jj in dims else input.shape[ii++])

    For example, for a tensor of shape [3, 4, 1, 5]

        expand_dims(input, [0, 2])

    will produce a tensor of shape [1, 3, 1, 4, 1, 5].

    Parameters:
        input : Tensor
            The input tensor to expand.

        dim : Union[int, Sequence[int]]
            The positions in the output tensor where to insert singleton
            dimensions.

    Returns:
        The tensor produced by the shuffle layer.
    '''
    if isinstance(dim, int):
        dim = (dim, )

    out_ndim = len(dim) + input.ndim()

    input_shape = cast(shape(input), 'int32')
    out_shapes = []
    j = 0
    for i in range(out_ndim):
        if i in dim:
            out_shapes.append(1)
        else:
            out_shapes.append(gather(input_shape, 0, j))
            j = j + 1

    out_shape = concat(out_shapes)

    return view(input, out_shape, zero_is_placeholder=False)


# NOTE: Jointly added with Apple
def squeeze(input: Tensor,
            dim: Optional[Union[int, Sequence[int]]] = None,
            zero_is_placeholder: bool = False):
    '''
    Add an operation to remove singleton dimensions of a tensor.

    This functions creates an operation that removes singleton dimension
    (dimension of size 1) at positions 'dim' in the input tensor. It works with
    negative values for the 'dim'.

    For example, for a tensor 'input' of shape [1, 4, 1, 4]:

        squeeze(input,  0) will produce an output of shape [4, 1, 4],
        squeeze(input,  2) will produce an output of shape [1, 4, 4],
        squeeze(input, [0, 2]) will produce an output of shape [4, 4],
        squeeze(input, [-2]) will produce an output of shape [1, 4, 4],

    Parameters:
        input : Tensor
            The input tensor for which the singleton dimensions will be removed.

        dim : Union[int, Sequence[int]]
            The index of the singleton dimensions in the input tensor.

    Returns:
        The tensor produced by the layer.
    '''
    if dim is None:
        dim = list(range(input.ndim()))
    if isinstance(dim, int):
        dim = (dim, )
    dim = dim_resolve_negative(dim, input.ndim())

    new_shape = []
    for i, s in enumerate(input.shape):
        if s == 1 and i in dim:
            continue
        new_shape.append(shape(input, i))

    input = input.view(concat(new_shape),
                       zero_is_placeholder=zero_is_placeholder)
    return input


def unsqueeze(input: Tensor, axis: int):
    '''
    Add an operation to insert a singleton dimension to a tensor.

    That functions creates an operation that insert a singleton dimension
    (dimension of size 1) at position 'axis' in the output tensor. It works with
    negative values for the 'axis'.

    For example, for a tensor 'input' of shape [4, 4]:

        unsqueeze(input,  0) will produce an output of shape [1, 4, 4],
        unsqueeze(input,  1) will produce an output of shape [4, 1, 4],
        unsqueeze(input, -1) will produce an output of shape [4, 4, 1],
        unsqueeze(input, -2) will produce an output of shape [4, 1, 4],

    Parameters:
        input : Tensor
            The input tensor to expand with a singleton dimension.

        axis : int
            The index of the singleton dimension in the output tensor.

    Returns:
        The tensor produced by the layer.
    '''
    if axis < 0:
        axis = axis + input.ndim() + 1

    return expand_dims(input, axis)


def stack(inputs: Sequence[Tensor], dim: int = 0) -> Tensor:
    '''
    Add an operation to contact input tensors along a new dimension.

    The function creates an operation that creates a new dim for all the
    input tensors and then concatenates them along that new dim.
.

    All the tensors in 'inputs' must have the same shape.

        for ii in range(inputs[0].rank()):
            assert all(inp.shape[ii] == inputs[0].shape[ii] for inp in inputs)

    The shape of the output tensor is defined as:

        output.rank() = inputs[0].rank() + 1

        output.shape[dim] = len(inputs)

        for ii in range(inputs[0].rank()):
            if ii < dim:
                output.shape[ii] = inputs[0].shape[ii]
            else:
                output.shape[ii+1] = inputs[0].shape[ii]

    For example, given a sequence of two 2D tensors [[0, 1], [2, 3]] and
    [[4, 5], [6, 7]] both of shape [2, 2],

        stack(inputs, 0)

    will produce [[[0, 1], [2, 3]], [[4, 5], [6, 7]]] of shape [2, 2, 2] and

        stack(inputs, 1)

    will produce [[[0, 1], [4, 5]], [[2, 3], [6, 7]]] of shape [2, 2, 2].

    Parameters:
        inputs : Sequence[Tensor]
            The sequence of tensors to stack.

        dim : int
            The dimension in which the stack is performed.

    Returns:
        A tensor that contains the input tensors stacked along a new dimension.
    '''
    return concat([unsqueeze(inp, axis=dim) for inp in inputs], dim=dim)


def expand_dims_like(left: Union[Tensor, int, float], right: Tensor) -> Tensor:
    '''
    Add an operation to expand the first tensor to the same rank as the second
    tensor.

    That function takes a first tensor. It also accepts an integer or a float,
    in which case it creates a constant tensor from it. In both cases, the rank
    of that first tensor is compared to the rank of the second tensor. If they
    are of the same rank, the first tensor is returned. Otherwise, the first
    tensor is expanded on the left to match the rank of the second tensor.

    Note that the shapes do not have to match, only the rank is considered in
    that function.

    For example, for a pair of tensors of shapes [3, 4] and [4, 3, 2], the
    first tensor will be expanded to a tensor of rank 3 and shape [1, 3, 4].

    Parameters:
        left : Union[Tensor, int, float]
            The first tensor to expand. When a scalar value is provided as a
            parameter, that function first creates a tensor before expanding it
            (if needed).

        right : Tensor
            The reference tensor to match.

    Returns:
        The tensor produced by the shuffle layer.
    '''
    if isinstance(left, int):
        left = constant(dims_array([left]))
    elif isinstance(left, float):
        if isinstance(right, Tensor) and right.dtype == trt.DataType.HALF:
            left = constant(fp16_array([left]))
        else:
            left = constant(fp32_array([left]))
    left_ndim = left.ndim()
    right_ndim = right.ndim()
    if right_ndim > left_ndim:
        new_ndim = list(range(right_ndim - left_ndim))
        return expand_dims(left, new_ndim)
    return left


# If dim is None, return a 1-D TensorRT-LLM tensor of the size
# If dim is not None, return a 0-D TensorRT-LLM tensor of the dimension size
def shape(input: Tensor, dim: Optional[int] = None) -> Tensor:
    '''
    Add an operation to create a shape tensor.

    The shape tensor can either be the shape of the input tensor when the
    parameter dim is None or a scalar (tensor of rank 0) that corresponds to
    the size of dim-th dimension.

    Parameters:
        input : Tensor
            The input tensor from which we want to extract the shape or the
            size in one dimension.

        dim : Optional[int]
            The dimension from which to extract the size. If it is None, the
            entire shape of the input tensor is returned.

    Returns:
        A tensor that contains the shape of the input tensor (if 'dim' is None)
        or the size in the dimension 'dim' of the input tensor. If 'dim' is
        'None', that tensor has the same rank as the input tensor, otherwise
        its rank is 0.
    '''
    layer = default_trtnet().add_shape(input.trt_tensor)
    res = _create_tensor(layer.get_output(0), layer)

    if dim is None:
        return res

    return gather(res, dim=0, indices=dim).view([])


def gather(input: Tensor, dim: int, indices: Union[Tensor, int]) -> Tensor:
    '''
    Add an operation to gather elements from a tensor.

    That function implements the GatherElements operator from the ONNX
    specification as described in

        https://github.com/onnx/onnx/blob/main/docs/Operators.md#GatherElements

    The input and indices arguments must have the same rank >= 1. The operation
    will produce a tensor with the same shape as the indices tensor. The axis
    is the dimension to gather on.

    As shown in the ONNX description, for a 3D tensor, the output is:

        out[i][j][k] = input[indices[i][j][k]][j][k] if axis = 0,
        out[i][j][k] = input[i][indices[i][j][k]][k] if axis = 1,
        out[i][j][k] = input[i][j][indices[i][j][k]] if axis = 2.

    For example,

        gather([[4, 2], [5, 3]], 0, [[1, 0], [0, 1]])

    will produce [[5, 2], [4, 3]].

        gather([[1, 2, 3], [4, 5, 6], 1, [[1], [0]])

    will produce [[2], [4]]. See the ONNX documentation for more examples.

    That operation maps to the TensorRT IGatherLayer.

    Parameters:
        input : Tensor
            The input tensor to gather elements from.

        dim : int
            The dimension to gather on.

        indices : Union[Tensor, int]
            The positions in the 'dim' dimension to gather from.

    Returns:
        The tensor containing the gathered elements. It has the same shape as
        the indices tensor.
    '''
    if isinstance(indices, int):
        indices = constant(int32_array([indices]))

    # The input and indices tensors must have the same rank.
    assert input.rank() == indices.rank()

    layer = default_trtnet().add_gather_v2(input.trt_tensor,
                                           indices.trt_tensor,
                                           mode=trt.GatherMode.ELEMENT)

    if dim < 0:
        dim = input.ndim() + dim
    layer.axis = dim
    return _create_tensor(layer.get_output(0), layer)


def select(input: Tensor, dim: int, index: Union[Tensor, int]) -> Tensor:
    '''
    Add an operation to select a slice of elements from a tensor.

    Given an input tensor, that function creates an operation that selects the
    index-th slice of elements in the dimension 'dim' to create a new tensor.
    The output tensor has a shape in which the input dimension 'dim' is
    removed.

    The 'index' can either be an integer or a 1D tensor containing a single
    element.

    For example, on input=[[4, 2, 5], [2, 1, 2], [4, 7, 1]], which has a shape
    [3, 3],

        select(input, 0, 1)

    will create a tensor of shape [3] that contains the [2, 1, 2].

    Regarding the shape of the output tensor, the dimension 'dim' is removed.
    It means that for a tensor of shape [4, 2, 6, 3],

        select(input, 2, 4)

    will select the 5th slice (index == 4) from the 3rd dimension (dim == 2)
    and return a tensor of shape [4, 2, 3] (i.e. the 3rd dimension is removed).

    That operation maps to the TensorRT IGatherLayer.

    Parameters:
        input : Tensor
            The input tensor to select from.

        dim : int
            The dimension to select from.

        index : Union[Tensor, int]
            The index of the slice in the 'dim' dimension to select.

    Returns:
        The tensor containing the selected slice.
    '''
    if isinstance(index, int):
        index = constant(int32_array([index]))
    assert index.rank() == 1 and index.size(
        0) == 1, f"index should have rank 1, got {index.rank()}"

    new_shape = []
    for i in range(input.rank()):
        if i != dim:
            new_shape.append(shape(input, i))

    layer = default_trtnet().add_gather(input.trt_tensor, index.trt_tensor, dim)
    return _create_tensor(layer.get_output(0), layer).view(concat(new_shape))


def index_select(input: Tensor, dim: int, index: Tensor) -> Tensor:
    '''
    Add an operation to select slices of elements from a tensor.

    Given an input tensor, that function creates an operation that selects the
    slices of elements in the dimension 'dim' at the indices listed in 'index'
    to create a new tensor.  The output tensor has the same rank as the input
    tensor.

    The 'index' is a tensor of rank 1.

    For example, on input=[[4, 2, 5], [2, 1, 2], [4, 7, 1]], which has a shape
    [3, 3],

        index_select(input, 0, [0, 1])

    will create a tensor of shape [2, 3] that contains the [[4, 2, 5], [2, 1, 2]].

    Regarding the shape of the output tensor, the dimension 'dim' has the same
    size as the 'index' tensor. It means that for a input tensor of shape [4, 2, 6, 3],

        index_select(input, 2, [1, 4])

    will select the 2nd and 5th slices (index == 1 or 4) from the 3rd dimension
    (dim == 2) and return a tensor of shape [4, 2, 2, 3] (i.e. the 3rd
    dimension is shrunk to 2).

    Note that this operation can also be used to expand a tensor in the 'dim'
    dimension, for example, on input [[0, 1], [2, 3]],

        index_select(input, 1, [0, 0, 0])

    will produce a tensor of shape [2, 3] containing [[0, 0, 0], [2, 2, 2]].

    That operation maps to the TensorRT IGatherLayer.

    Parameters:
        input : Tensor
            The input tensor to select from.

        dim : int
            The dimension to select from.

        index : Tensor
            The indices of the slices in the 'dim' dimension to select.

    Returns:
        The tensor containing the selected slices.
    '''
    assert index.rank() == 1, f"index should have rank 1, got {index.rank()}"

    new_shape = []
    for i in range(input.rank()):
        if i != dim:
            new_shape.append(shape(input, i))
        else:
            new_shape.append(shape(index, 0))

    layer = default_trtnet().add_gather(input.trt_tensor, index.trt_tensor, dim)
    return _create_tensor(layer.get_output(0), layer).view(concat(new_shape))


# NOTE: Jointly added with Apple
def scatter(input: Tensor, dim: int, indices: Tensor,
            updates: Tensor) -> Tensor:
    '''
    This operation adds a layer that creates an output tensor by element-wise
    copying values from the input tensor and then updating values by the given
     `indices` and `updates` tensors.
     For a 2D input tensor, it first copies the input to output,
     then updates the output tensor like the following for each entry in `updates`:
        output[indices[i][j]][j] = updates[i][j] if dim=0
        output[i][indices[i][j]] = updates[i][j] if dim=1
     If the `input` tensor is [[1, 2, 3], [4, 5, 6]],
     the indices tensor is [[1, 2], [0, 1]],
     the updates tensor is [[-1, -2], [-3, -4]], and dim=1
     the output tensor will be [[1, -1, -2], [-3, -4, 6]].
     Parameters:
        input: Tensor
            The input data that needs to be updated.
        dim: int
            The axis on which the scatter is to be performed.
        indices: Tensor
            An integer tensor of the same rank as input that indicates the positions to be updated.
        updates: Tensor
            A data tensor of same shape as the `indices` tensor that contains the update values.
     Returns:
        A tensor created by the element-wise scatter layer.
    '''
    layer = default_trtnet().add_scatter(input.trt_tensor,
                                         indices.trt_tensor,
                                         updates.trt_tensor,
                                         mode=trt.ScatterMode.ELEMENT)
    layer.axis = dim
    return _create_tensor(layer.get_output(0), layer)


def gather_nd(input: Tensor, indices: Tensor, batch_dims: int = 1) -> Tensor:
    '''
    Adds a layer that performs a gather with some element-wise dimensions.
    See: https://onnx.ai/onnx/operators/onnx__GatherND.html
    The gather is performed on dim=batch_dims.

    Parameters:
        input: Tensor
            The tensor on which the gather operation is performed.
        indices: Tensor
            The tensor that indicates which entries to be gathered.
        batch_dims: int
            The number of first dimensions that should be skipped before gather starts.
    Returns:
        A tensor created by the gather layer with GatherMode.ND.
    '''
    gather_layer = default_trtnet().add_gather_v2(input.trt_tensor,
                                                  indices.trt_tensor,
                                                  mode=trt.GatherMode.ND)
    gather_layer.num_elementwise_dims = batch_dims
    return _create_tensor(gather_layer.get_output(0), gather_layer)


def nonzero(input: Tensor) -> Tensor:
    '''
    Adds a layer that finds the indices of non-zero values of the input tensor.

    Parameters:
        input: Tensor
            The input tensor for which we need to find the indices of non-zero values.
    Returns:
        A tensor of shape [D, C] where D is the number of dimensions of `input` and
        C is the number of non-zero values in it.
        Each column of this 2D tensor represents the index tuple for each non-zero value.
    '''
    non_zero_layer = default_trtnet().add_non_zero(input.trt_tensor)
    return _create_tensor(non_zero_layer.get_output(0), non_zero_layer)


def masked_select(input: Tensor, mask: Tensor) -> Tensor:
    '''
    Add an operation to select elements from a tensor according to a boolean
    mask tensor.

    Given an input tensor, that function creates an operation that selects
    elements at the indices indicated by the boolean mask tensor to create
    a new tensor. The output tensor is a 1-D tensor.

    The input tensor must have rank >= 1. The shapes of the input tensor and
    the mask tensor don’t need to match, but they must be able to be broadcasted.

    For example, on input=[[4, 2, 5], [2, 1, 2], [4, 7, 1]], which has a shape
    [3, 3],

        masked_select(input, [[True, False, True], [False, True, False], [True, False, True]])

    will create a tensor of shape [5] that contains the [4, 5, 1, 4, 1].

        masked_select(input, [[True], [False], [True]])

    will create a tensor of shape [6] that contains the [4, 2, 5, 4, 7, 1].

        masked_select(input, [[False, False, True]])

    will create a tensor of shape [3] that contains the [5, 2, 1].

        masked_select(input, [False])

    will create a tensor of shape [0] which is empty.

    That operation is implemented by NonZero, Shuffle and GatherV2 layers
    in TensorRT.

    Parameters:
        input : Tensor
            The input tensor to select from.

        mask : Tensor
            The boolean mask tensor that indicates elements to select.

    Returns:
        The 1-D tensor containing the selected elements.
    '''
    assert input.rank() >= 1, "input should have rank >= 1"
    input, mask = broadcast_helper(input, mask)
    expanded_mask = expand(mask, shape(input))

    non_zero_layer = default_trtnet().add_non_zero(expanded_mask.trt_tensor)

    shuffle_layer = default_trtnet().add_shuffle(non_zero_layer.get_output(0))
    shuffle_layer.second_transpose = (1, 0)

    gather_layer = default_trtnet().add_gather_v2(input.trt_tensor,
                                                  shuffle_layer.get_output(0),
                                                  mode=trt.GatherMode.ND)
    return _create_tensor(gather_layer.get_output(0), gather_layer)


def cumsum(input: Tensor, dim: int, prefer_plugin: bool = True) -> Tensor:
    '''
    Add an operation to calculate inclusive cumulative sum of elements of
    a tensor in a given dimension.

    Given an input tensor, that function creates an operation that calculates
    inclusive cumulative sum of elements in the dimension 'dim' to create
    a new tensor. The output tensor has the same shape as the input tensor.

    The input tensor must have rank >= 1. The 'dim' must be valid, and negative
    value is supported.

    For example, on input=[[4, 2, 5], [2, 1, 2], [4, 7, 1]], which has a shape
    [3, 3],

        cumsum(input, 0)

    will produce [[4, 2, 5], [6, 3, 7], [10, 10, 8]].

        cumsum(input, 1)

    will produce [[4, 6, 11], [2, 3, 5], [4, 11, 12]].

    That operation is implemented by TensorRT ILoopLayer.

    Parameters:
        input : Tensor
            The input tensor to calculate the inclusive cumulative sum.

        dim : int
            The dimension to calculate the inclusive cumulative sum. Negative
            value is supported.

        prefer_plugin : bool
            Whether to use the cumsumLastDim plugin if dim is last dim.

    Returns:
        The tensor containing the inclusive cumulative sum of input.
    '''
    assert input.rank() >= 1, "input should have rank >= 1"
    assert dim < input.rank() and dim >= -input.rank(
    ), f"dim should be in [{-input.rank()}, {input.rank()}) when input have rank {input.rank()}"

    dim = dim_resolve_negative(dim, input.ndim())[0]

    if (dim == input.ndim() - 1):
        if prefer_plugin:
            last_dim = input.size(-1)
            if last_dim == -1:  # dynamic?
                last_dim = shape(input, -1)
            old_shape = shape(input)
            if input.ndim() == 1:
                input_2d = unsqueeze(
                    input, 0)  # special handling of rank-1 dynamic tensor
            elif input.ndim() != 2:
                input_2d = input.view(concat([-1, last_dim]),
                                      zero_is_placeholder=False)
            else:
                input_2d = input
            cumsum_last_dim_plg_creator = trt.get_plugin_registry(
            ).get_plugin_creator('CumsumLastDim', '1', TRT_LLM_PLUGIN_NAMESPACE)
            assert cumsum_last_dim_plg_creator is not None
            input_length = trt.PluginField(
                "input_length", np.array(input_2d.size(-1), dtype=np.int32),
                trt.PluginFieldType.INT32)
            pf_type = trt.PluginField("type_id",
                                      np.array([int(input_2d.dtype)], np.int32),
                                      trt.PluginFieldType.INT32)
            pfc = trt.PluginFieldCollection([input_length, pf_type])
            cumsum_last_dim_plug = cumsum_last_dim_plg_creator.create_plugin(
                "cumsum_last_dim", pfc)
            plug_inputs = [input_2d]
            plug_inputs = [i.trt_tensor for i in plug_inputs]
            layer = default_trtnet().add_plugin_v2(plug_inputs,
                                                   cumsum_last_dim_plug)
            _add_plugin_info(layer, cumsum_last_dim_plg_creator,
                             "cumsum_last_dim", pfc)
            output = _create_tensor(layer.get_output(0), layer)
            output = output.view(old_shape, zero_is_placeholder=False)
            return output
        else:
            # credit to Apple
            reduction_length = shape(input, -1)
            reduction_range = arange(constant_to_tensor_(0,
                                                         dtype='int64',
                                                         to_array=False),
                                     reduction_length,
                                     dtype='int64')
            lower_triangle = cast(
                unsqueeze(reduction_range, 0) <= unsqueeze(reduction_range, 1),
                dtype=input.dtype)
            output = sum(unsqueeze(input, -2) * lower_triangle, dim=-1)
            return output
    else:
        slice_shape = []
        for i in range(input.ndim()):
            if i != dim:
                slice_shape.append(shape(input, i))

        zero_tensor = constant_to_tensor_(0, input.dtype, False)
        if len(slice_shape) > 0:
            zero_tensor = expand_dims(zero_tensor,
                                      [i for i in range(len(slice_shape))])
            slice_shape = concat(slice_shape)
            zero_tensor = expand(zero_tensor, slice_shape)

        loop_layer = default_trtnet().add_loop()
        trip_limit = shape(input, dim).trt_tensor
        loop_layer.add_trip_limit(trip_limit, trt.TripLimit.COUNT)

        iterator_layer = loop_layer.add_iterator(input.trt_tensor, dim)
        cur_slice = iterator_layer.get_output(0)

        running_sum_layer = loop_layer.add_recurrence(zero_tensor.trt_tensor)
        running_sum = running_sum_layer.get_output(0)

        cur_sum_layer = default_trtnet().add_elementwise(
            cur_slice, running_sum, trt.ElementWiseOperation.SUM)
        cur_sum = cur_sum_layer.get_output(0)
        running_sum_layer.set_input(1, cur_sum)

        loop_output_layer = loop_layer.add_loop_output(
            cur_sum, trt.LoopOutput.CONCATENATE, dim)
        loop_output_layer.set_input(1, trip_limit)
        return _create_tensor(loop_output_layer.get_output(0),
                              loop_output_layer)


def masked_scatter(input: Tensor, mask: Tensor, source: Tensor) -> Tensor:
    '''
    Add the masked_scatter base on PyTorch definition.

    See https://pytorch.org/docs/stable/generated/torch.Tensor.masked_scatter_.html#torch.Tensor.masked_scatter_ for a
    description of that function.

    Parameters:
        input : Tensor
            The input tensor.

        mask : Tensor
            The boolean mask tensor that indicates elements to select.

        source: Tensor
            The tensor to copy from
    Returns:
        The tensor containing the source tensor selected by mask.

    '''
    assert input.rank() >= 1, "input should have rank >= 1"
    input, mask = broadcast_helper(input, mask)
    expanded_mask = expand(mask, shape(input))

    non_zero_layer = default_trtnet().add_non_zero(expanded_mask.trt_tensor)

    shuffle_layer = default_trtnet().add_shuffle(non_zero_layer.get_output(0))
    shuffle_layer.second_transpose = (1, 0)
    source = source.view([-1])

    scatter_layer = default_trtnet().add_scatter(input.trt_tensor,
                                                 shuffle_layer.get_output(0),
                                                 source.trt_tensor,
                                                 mode=trt.ScatterMode.ND)

    return _create_tensor(scatter_layer.get_output(0), scatter_layer)


def concat(inputs: Sequence[Union[Tensor, int]], dim: int = 0) -> Tensor:
    '''
    Add an operation to concatenate tensors.

    The function creates an operation that concatenates the tensors from the
    sequence 'inputs'. The concatenation is done along the dimension 'dim'.

    All the tensors in 'inputs' must have the same shape expect for the
    dimension 'dim'.

        for ii in range(inputs[0].rank()):
            assert (ii == dim) or all(inp.shape[ii] == inputs[0].shape[ii] for inp in inputs)

    The shape of the output tensor is defined as:

        for ii in range(inputs[0].rank()):
            # Same size as all the inputs in dimension ii != dim.
            output.shape[ii] = inputs[0].shape[ii]

            # Sum of the sizes in the different inputs in dimension 'dim'.
            if ii == dim:
                for jj in range(1, len(inputs)):
                    output.shape[ii] += inputs[jj].shape[ii]

    For example, given a sequence of two 2D tensors [[0, 1], [2, 3]] and
    [[4, 5], [6, 7]] both of shape [2, 2],

        concat(inputs, 0)

    will produce [[0, 1], [2, 3], [4, 5], [6, 7]] of shape [4, 2] and

        concat(inputs, 1)

    will produce [[0, 1, 4, 5], [2, 3, 6, 7]] of shape [2, 4].

    Parameters:
        inputs : Sequence[Union[Tensor, int]]
            The sequence of tensors to concatenate. For integers, that function
            creates constant tensors.

        dim : int
            The dimension in which the concatenation is performed.

    Returns:
        A tensor that contains the concatenation of the tensors.
    '''
    tmp = []
    inputs = constants_to_tensors_(*inputs)
    for i in inputs:
        if i.rank() == 0:
            tmp.append(i.view([1]))
        else:
            tmp.append(i)

    layer = default_trtnet().add_concatenation([i.trt_tensor for i in tmp])
    layer.axis = dim_resolve_negative(dim, tmp[0].ndim())[0]
    return _create_tensor(layer.get_output(0), layer)


def softmax(input: Tensor, dim: Optional[int] = None) -> Tensor:
    '''
    Add an operation to compute softmax on a tensor.

    That operation computes the softmax on the input tensor in the dimension
    'dim' if specified. Otherwise, it is applied on the last dimension.

    It inserts a ISoftmaxLayer to the TensorRT graph.

    Parameters:
        input : Tensor
            The input tensor on which to apply softmax.

        dim : Optional[int]
            The dimension used to apply softmax.

    Returns:
        The output tensor of the softmax layer.
    '''
    if dim is None:
        dim = input.ndim() - 1
    if dim < 0:
        dim = input.ndim() + dim
    axes = dim_to_trt_axes(dim)

    layer = default_trtnet().add_softmax(input.trt_tensor)
    layer.axes = axes

    return _create_tensor(layer.get_output(0), layer)


def _lookup_plugin(input: Tensor, weight: Tensor, rank: int,
                   per_token_scale: Tensor) -> Tensor:
    '''
    Add an operation to perform lookup in a tensor.

    That operation performs the lookup needed by embedding layers. Given a
    'weight' tensor of shape [rows, cols], it produces a tensor of shape
    [inputs.size(0), cols] where the ith row corresponds to the input[i] row in
    the weight tensor.

    It inserts a IPluginV2Layer.

    Parameters:
        input : Tensor
            The input tensor contains the indices to perform the lookup.

        weight : Tensor
            The table to gather from.

        rank :  int
            The mpi rank.

    Returns:
        The output tensor of the lookup layer.
    '''
    plg_creator = trt.get_plugin_registry().get_plugin_creator(
        'Lookup', '1', TRT_LLM_PLUGIN_NAMESPACE)
    assert plg_creator is not None

    p_dtype = default_net().plugin_config.lookup_plugin
    pf_type = trt.PluginField(
        "type_id", np.array([int(str_dtype_to_trt(p_dtype))], np.int32),
        trt.PluginFieldType.INT32)

    rank = trt.PluginField("rank", np.array([int(rank)], np.int32),
                           trt.PluginFieldType.INT32)

    pfc = trt.PluginFieldCollection([pf_type, rank])
    lookup_plug = plg_creator.create_plugin("lookup", pfc)
    plug_inputs = [input.trt_tensor, weight.trt_tensor]
    if per_token_scale is not None:
        plug_inputs.append(per_token_scale.trt_tensor)
        weight.trt_tensor.set_dynamic_range(-127, 127)
    layer = default_trtnet().add_plugin_v2(plug_inputs, lookup_plug)
    _add_plugin_info(layer, plg_creator, "lookup", pfc)
    return _create_tensor(layer.get_output(0), layer)


def embedding(input: Tensor,
              weight: Tensor,
              tp_size=1,
              tp_group=None,
              sharding_dim=0,
              tp_rank=None,
              per_token_scale=None) -> Tensor:
    '''
    Add an operation to perform embedding lookup.

    That operation performs the embedding lookup. The 'input' tensor contains
    the identifiers of the rows of 'weight' to gather.

    1. Distribute the embedding lookup table over multiple GPU
    When 'tp_size' is greater than 1 and the 'tp_group' is defined, this
    embedding lookup is distributed among multiple GPUs.

    When 'sharding_dim==0', each GPU stores a subset of the rows of the embedding
    table rows(that number of rows per GPU is given by weights.shape[0] and the offset to
    the 1st row stored on the GPU is given by rank * weights.shape[0]). Each
    parallel rank will query all the indices and set 0s for the weights that
    are not stored on the associated GPU. To compute the final result, a
    parallel all-reduce operation is added to the TensorRT graph. That lookup
    can be performed using either the plugin or the operators TensorRT support.

    When'sharding_dim==1', each GPU stores a subset of the embedding table's columns.
    Each rank can obtain a portion of the embedding results.
    Then the embedding is collected using the  all-gather operation.
    Related transposition operations are also used to obtain the final results.

    2. Store embedding lookup table as a whole
    When 'tp_size' is not greater than 1, the embedding lookup table will not
    be divided. In this case, when the default_net().plugin_config.lookup_plugin is set,
    the operation is implemented using a plugin (without the all-reduce operation).
    Otherwise, this operation is implemented using the standard IGatherLayer in TensorRT.

    Parameters:
        input : Tensor
            The input tensor the contains the indices to perform the lookup.

        weight : Tensor
            The table to gather from.

        tp_size : int
            The number of GPUs collaborating to perform that embedding.

        tg_group : Optional[List[int]]
            The group of world ranks participating in the all-reduce when
            tp_size > 1.

        sharding_dim : int
            sharding_dim = 0 means that we shard the embedding table in vocab dim;
            sharding_dim = 1 means that we shard the embedding table in embedding dim.

        tp_rank : int
            The tensor parallelism rank. Used to calculate offset in TP on vocab dim.

    Returns:
        The tensor produced by the embedding lookup layer.
    '''

    # Distribute embedding lookup table across multiple GPU
    if tp_size > 1 and tp_group is not None:
        if sharding_dim == 0:  # TP on vocab_size dimension
            if tp_rank == None:
                raise ValueError(
                    "Rank cannot be none for tensor parallelism on vocab dim")

            if default_net().plugin_config.lookup_plugin:
                x = _lookup_plugin(input, weight, tp_rank, per_token_scale)
                x = allreduce(x, tp_group)
            else:
                shape_weight = shape(weight)
                vocab_size = slice(shape_weight, starts=[0], sizes=[1])
                tmp_input = input - vocab_size * tp_rank

                # Identify the valid indices
                is_qualified = op_and(tmp_input >= 0, tmp_input < vocab_size)
                is_qualified_expand = expand_dims(is_qualified,
                                                  [is_qualified.ndim()])

                # Replace the invalid ones to zero
                placeholder_input = where(is_qualified, tmp_input, 0)

                # Get the temporal results
                layer = default_trtnet().add_gather(
                    weight.trt_tensor, placeholder_input.trt_tensor, 0)
                tmp_output = _create_tensor(layer.get_output(0), layer)

                # Set zero for invalid results
                placeholder_tmp = cast(is_qualified_expand, tmp_output.dtype)
                placeholder = placeholder_tmp - placeholder_tmp
                x = where(is_qualified_expand, tmp_output, placeholder)

                # Use all reduce to collect the results
                x = allreduce(x, tp_group)

        elif sharding_dim == 1:  # TP on hidden dimension
            layer = default_trtnet().add_gather(weight.trt_tensor,
                                                input.trt_tensor, 0)
            x = _create_tensor(layer.get_output(0), layer)

            # [dim0, local_dim] -> [dim0 * tp_size, local_dim] --> [dim0, local_dim * tp_size]
            x = allgather(x, tp_group, gather_dim=-1)

        else:
            raise ValueError(
                'Tensor Parallelism only support splitting Embedding lookup along hidden (sharding_dim==1) and vocab (sharding_dim==0) dimensionis'
            )

    # Store embedding lookup table as a whole
    else:
        if default_net().plugin_config.lookup_plugin:
            x = _lookup_plugin(input,
                               weight,
                               rank=0,
                               per_token_scale=per_token_scale)
        else:
            layer = default_trtnet().add_gather(weight.trt_tensor,
                                                input.trt_tensor, 0)
            x = _create_tensor(layer.get_output(0), layer)
    return x


def constant_to_tensor_(input: Union[Tensor, int, float, bool],
                        dtype: Union[trt.DataType, str] = None,
                        to_array=True) -> Tensor:
    if dtype is None:
        # deduce the type from the given value
        # NOTE: bool is a subtype of int, so bool needs to be checked first
        if isinstance(input, bool):
            dtype = trt.bool
        elif isinstance(input, int):
            dtype = trt.int32
        else:
            dtype = trt.float32

    if not isinstance(input, Tensor):
        if isinstance(dtype, str):
            dtype = str_dtype_to_trt(dtype)
        array_fn_dict = {
            trt.int64: int64_array,
            trt.int32: int32_array,
            trt.float32: fp32_array,
            trt.float16: fp16_array,
            trt.bfloat16: bf16_array,
            trt.bool: bool_array,
        }
        assert dtype in array_fn_dict
        return constant(array_fn_dict[dtype]([input] if to_array else input))

    return input


def constants_to_tensors_(
        *inputs: Union[Tensor, int, float]) -> Tuple[Tensor, ...]:
    '''
    Helper function to create tensors from multiple inputs.

    For each inputs, that function first creates a constant tensor if the input
    is an integer or a float. Then, if any input is int64, it upcasts other
    integer inputs to int64.

    Parameters:
        inputs : Tuple[Union[Tensor, int, float], ...]
            The inputs to create tensors from.

    Returns:
        A tuple of tensors.
    '''
    has_int64: bool = False
    for i in inputs:
        if isinstance(i, int) and (i >= 2**31 or i < -2**31)\
                or isinstance(i, Tensor) and i.dtype == trt.int64:
            has_int64 = True
            break

    if not has_int64:
        return tuple(constant_to_tensor_(i) for i in inputs)

    result = []
    for i in inputs:
        if isinstance(i, int) or isinstance(i, Tensor) and i.dtype == trt.int32:
            result.append(
                constant_to_tensor_(i, trt.int64 if has_int64 else trt.int32))
        else:
            result.append(constant_to_tensor_(i))
    return tuple(result)


def broadcast_helper(left: Union[Tensor, int, float],
                     right: Union[Tensor, int, float]) -> Tuple[Tensor, Tensor]:
    '''
    Helper function to perform a broadcast.

    For each input, that function first creates a constant tensor if the input
    is an integer or a float. Then, if needed, it expands the smaller tensor to
    make sure its rank is the same as the larger one.

    Parameters:
        left : Union[Tensor, int, float]
            The first input. If that input is an integer or a float, the
            function creates a constant tensor.

        right : Union[Tensor, int, float]
            The second input. If that input is an integer or a float, the
            function creates a constant tensor.

    Returns:
        A pair of tensors of same rank.
    '''
    if not default_net().strongly_typed:
        left = constant_to_tensor_(left)
        right = constant_to_tensor_(right)
    else:
        left = constant_to_tensor_(
            left, right.dtype if isinstance(right, Tensor) else None)
        right = constant_to_tensor_(right, left.dtype)

    if left.rank() == right.rank():
        return (left, right)

    if left.rank() < right.rank():
        left = expand_dims_like(left, right)
        return (left, right)

    if left.rank() > right.rank():
        right = expand_dims_like(right, left)
        return (left, right)


def elementwise_binary(left: Union[Tensor, int,
                                   float], right: Union[Tensor, int, float],
                       op: trt.ElementWiseOperation) -> Tensor:
    '''
    Add an elementwise operation with two inputs.

    For each input, that function first creates a constant tensor if the input
    is an integer or a float. Then, if needed, it expands the smaller tensor to
    make sure its rank is the same as the larger one. Then, it performs the
    elementwise operation 'op'.

    The following closures are defined in functional.*:

        add      for op=trt.ElementWiseOperation.SUM
        sub      for op=trt.ElementWiseOperation.SUB
        mul      for op=trt.ElementWiseOperation.PROD
        div      for op=trt.ElementWiseOperation.DIV
        floordiv for op=trt.ElementWiseOperation.FLOOR_DIV
        gt       for op=trt.ElementWiseOperation.GREATER
        lt       for op=trt.ElementWiseOperation.LESS
        op_and   for op=trt.ElementWiseOperation.AND
        op_or    for op=trt.ElementWiseOperation.OR
        eq       for op=trt.ElementWiseOperation.EQUAL
        minimum  for op=trt.ElementWiseOperation.MIN
        maximum  for op=trt.ElementWiseOperation.MAX
        pow      for op=trt.ElementWiseOperation.POW

    It is implemented using the IElementWiseLayer from TensorRT.

    Parameters:
        left : Union[Tensor, int, float]
            The first input. If that input is an integer or a float, the
            function creates a constant tensor.

        right : Union[Tensor, int, float]
            The second input. If that input is an integer or a float, the
            function creates a constant tensor.

        op : trt.ElementWiseOperation
            The binary operation to perform.

    Returns:
        The tensor produced by this elementwise operation.
    '''
    left, right = broadcast_helper(left, right)
    if left.dtype == trt.int32 and right.dtype == trt.int64:
        left = cast(left, trt.int64)
    if left.dtype == trt.int64 and right.dtype == trt.int32:
        right = cast(right, trt.int64)
    layer = default_trtnet().add_elementwise(left.trt_tensor, right.trt_tensor,
                                             op)
    return _create_tensor(layer.get_output(0), layer)


add = partial(elementwise_binary, op=trt.ElementWiseOperation.SUM)
sub = partial(elementwise_binary, op=trt.ElementWiseOperation.SUB)
mul = partial(elementwise_binary, op=trt.ElementWiseOperation.PROD)
div = partial(elementwise_binary, op=trt.ElementWiseOperation.DIV)
floordiv = partial(elementwise_binary, op=trt.ElementWiseOperation.FLOOR_DIV)
gt = partial(elementwise_binary, op=trt.ElementWiseOperation.GREATER)
lt = partial(elementwise_binary, op=trt.ElementWiseOperation.LESS)
op_and = partial(elementwise_binary, op=trt.ElementWiseOperation.AND)
op_or = partial(elementwise_binary, op=trt.ElementWiseOperation.OR)
eq = partial(elementwise_binary, op=trt.ElementWiseOperation.EQUAL)
minimum = partial(elementwise_binary, op=trt.ElementWiseOperation.MIN)
maximum = partial(elementwise_binary, op=trt.ElementWiseOperation.MAX)
pow = partial(elementwise_binary, op=trt.ElementWiseOperation.POW)


def modulo(x: Tensor, y: Union[Tensor, int]) -> Tensor:
    '''
    This function adds an element-wise modulo (x % y) operation for a given tensor.
    Since there is no TensorRT layer that can directly perform this,
    this function implements it using some of the basic operations.

    Returns:
        A tensor that represents (x % y) modulo operation.
    '''
    return x - (x // y) * y


def where(condition: Union[Tensor, bool], left: Union[Tensor, int, float],
          right: Union[Tensor, int, float]) -> Tensor:
    '''
    Add a where (aka select or if-then-else) operation.

    Assuming the three input parameters have the same shape, that function creates
    the operation to compute a tensor of the same shape such that:

        for ii in range(mul(condition.shape)):
            output[ii] = left[ii] if condition[ii] else right[ii]

    For each input, that function first creates a constant tensor if the
    condition is boolean or the left/right input is an integer or a float.
    Then, if needed, it expands the smaller tensor to make sure its
    rank is the same as the larger one. Then, it performs the selection.

    It is implemented using the ISelectLayer from TensorRT.

    Parameters:
        condition : Union[Tensor, bool]
            The condition. If that input is a boolean, the function
            creates a constant tensor.

        left : Union[Tensor, int, float]
            The first input. If that input is an integer or a float, the
            function creates a constant tensor.

        right : Union[Tensor, int, float]
            The second input. If that input is an integer or a float, the
            function creates a constant tensor.

    Returns:
        The tensor produced by this where operation.
    '''
    # Convert to tensors.
    condition = constant_to_tensor_(condition)
    left, right = constants_to_tensors_(left, right)

    # Find the tensor with the largest rank of the three.
    largest = condition
    if largest.rank() < left.rank():
        largest = left
    if largest.rank() < right.rank():
        largest = right

    # Expand the tensors to match the largest one.
    if condition is not largest:
        condition = expand_dims_like(condition, largest)
    if left is not largest:
        left = expand_dims_like(left, largest)
    if right is not largest:
        right = expand_dims_like(right, largest)

    # Insert the operation.
    layer = default_trtnet().add_select(condition.trt_tensor, left.trt_tensor,
                                        right.trt_tensor)
    return _create_tensor(layer.get_output(0), layer)


def unary(input: Tensor, op: trt.UnaryOperation) -> Tensor:
    '''
    Add an elementwise operation on a single input.

    The following closures are defined in functional.*:

        round   for op=trt.UnaryOperation.ROUND
        sqrt    for op=trt.UnaryOperation.SQRT
        exp     for op=trt.UnaryOperation.EXP
        sin     for op=trt.UnaryOperation.SIN
        cos     for op=trt.UnaryOperation.COS
        abs     for op=trt.UnaryOperation.ABS
        log     for op=trt.UnaryOperation.LOG

    It is implemented using the IUnaryLayer from TensorRT.

    Parameters:
        input : Tensor
            The input tensor.

        op : trt.UnaryOperation
            The unary operation to perform.

    Returns:
        The tensor produced by this elementwise operation.
    '''
    layer = default_trtnet().add_unary(input.trt_tensor, op)
    return _create_tensor(layer.get_output(0), layer)


round = partial(unary, op=trt.UnaryOperation.ROUND)
sqrt = partial(unary, op=trt.UnaryOperation.SQRT)
exp = partial(unary, op=trt.UnaryOperation.EXP)
sin = partial(unary, op=trt.UnaryOperation.SIN)
cos = partial(unary, op=trt.UnaryOperation.COS)
abs = partial(unary, op=trt.UnaryOperation.ABS)
log = partial(unary, op=trt.UnaryOperation.LOG)
not_op = partial(unary, op=trt.UnaryOperation.NOT)


def log_softmax(input: Tensor, dim: int) -> Tensor:
    '''
    This function is equivalent of torch.nn.functional.log_softmax() i.e.
    it performs log(softmax(input)) in a safer and faster way.

    Parameters:
        input: Tensor
            The data tensor on which log_softmax to be computed.
        dim: int
            The dimension of the input tensor along which log_softmax will be computed.
    Returns:
        A tensor of same shape as input with log_softmax computed on the specified dim.
    '''
    x_max = max(input, dim=dim, keepdim=True)
    x = input - x_max
    return x - log(sum(exp(x), dim=dim, keepdim=True))


def reduce(input: Tensor,
           op: trt.ReduceOperation,
           dim: int,
           keepdim: bool = False) -> Tensor:
    '''
    Add an reduction operation to do along a dimension.

    It is implemented using the IReduceLayer from TensorRT.

    Parameters:
        input : Tensor
            The input tensor.

        op : trt.ReduceOperation
            The reduction operation to perform.
            Options: SUM, PROD, MAX, MIN, AVG

        dim : int
            The dimension along which the reduction is performed.

        keepdim : bool
            Is the dimension kept in the reduced tensor? When True the
            dimension is kept, it is removed from the shape otherwise.

    Returns:
        The tensor produced by this reduction operation.
    '''
    dim = dim_resolve_negative(dim, input.ndim())
    axes = dim_to_trt_axes(dim)

    layer = default_trtnet().add_reduce(input.trt_tensor,
                                        op,
                                        axes,
                                        keep_dims=keepdim)
    return _create_tensor(layer.get_output(0), layer)


prod = partial(reduce, op=trt.ReduceOperation.PROD)
min = partial(reduce, op=trt.ReduceOperation.MIN)


def mean(input: Tensor, dim: int, keepdim: bool = False) -> Tensor:
    '''
    Add an operation to compute the mean along a dimension.

    Computes the mean along the dimension 'dim' of the input tensor.

    It is implemented using the IReduceLayer from TensorRT.

    Parameters:
        input : Tensor
            The input tensor.

        dim : int
            The dimension along which the mean is computed.

        keepdim : bool
            Is the dimension kept in the reduced tensor? When True the
            dimension is kept, it is removed from the shape otherwise.

    Returns:
        The tensor produced by this reduction operation.
    '''
    return reduce(input, op=trt.ReduceOperation.AVG, dim=dim, keepdim=keepdim)


def max(input: Tensor, dim: int, keepdim: bool = False) -> Tensor:
    '''
    Add an operation to compute the max along a dimension.

    Computes the max along the dimension 'dim' of the input tensor.

    It is implemented using the IReduceLayer from TensorRT.

    Parameters:
        input : Tensor
            The input tensor.

        dim : int
            The dimension along which the mean is computed.

        keepdim : bool
            Is the dimension kept in the reduced tensor? When True the
            dimension is kept, it is removed from the shape otherwise.

    Returns:
        The tensor produced by this reduction operation.
    '''
    return reduce(input, op=trt.ReduceOperation.MAX, dim=dim, keepdim=keepdim)


def sum(input: Tensor, dim: int, keepdim: bool = False) -> Tensor:
    '''
    Add an operation to compute the sum along a dimension.

    Computes the sum along the dimension 'dim' of the input tensor.

    It is implemented using the IReduceLayer from TensorRT.

    Parameters:
        input : Tensor
            The input tensor.

        dim : int
            The dimension along which the mean is computed.

        keepdim : bool
            Is the dimension kept in the reduced tensor? When True the
            dimension is kept, it is removed from the shape otherwise.

    Returns:
        The tensor produced by this reduction operation.
    '''
    return reduce(input, op=trt.ReduceOperation.SUM, dim=dim, keepdim=keepdim)


def identity(input: Tensor) -> Tensor:
    '''
    Add an identity operation.

    TODO: Document why it can be done using a plugin!!!

    Parameters:
        input : Tensor
            The input tensor.

    Returns:
        The tensor produced by this identity operation.
    '''
    if not default_net().plugin_config.identity_plugin:
        layer = default_trtnet().add_identity(input.trt_tensor)
    else:
        plg_creator = trt.get_plugin_registry().get_plugin_creator(
            'Identity', '1', TRT_LLM_PLUGIN_NAMESPACE)
        assert plg_creator is not None
        pfc = trt.PluginFieldCollection()
        id_plug = plg_creator.create_plugin("identity", pfc)
        plug_inputs = [input.trt_tensor]
        layer = default_trtnet().add_plugin_v2(plug_inputs, id_plug)
        _add_plugin_info(layer, plg_creator, "identity", pfc)
    return _create_tensor(layer.get_output(0), layer)


def argmax(input: Tensor, dim: int, keepdim: bool = False) -> Tensor:
    '''
    Add an argmax operation.

    As explained in the ONNX documentation,

        https://github.com/onnx/onnx/blob/main/docs/Operators.md#argmax

    that function creates a layer computing the indices of the max elements of
    the input tensor's element along the provided dim. The resulting tensor
    has the same rank as the input if keepdims is True. If keepdims is False,
    then the resulting tensor has the reduced dimension pruned.

    Parameters:
        input : Tensor
            The input tensor.

        dim : int
            The dimension in which to compute the argmax indices.

        keepdim : bool
            Do we keep the dimension along which the reduction is performed?
            Yes, if set to True, no otherwise.

    Returns:
        The tensor produced by this argmax operation.
    '''
    dim = dim_resolve_negative(dim, input.ndim())
    axes = dim_to_trt_axes(dim)

    layer = default_trtnet().add_topk(input.trt_tensor, trt.TopKOperation.MAX,
                                      1, axes)
    output = layer.get_output(1)

    if keepdim:
        return _create_tensor(output, layer)

    output = _create_tensor(output, layer)
    a = list(range(input.ndim()))
    for d in dim:
        a.pop(d)
    indices = constant(int32_array(a))
    output_shape = shape(output)
    new_shape = gather(output_shape, 0, indices)
    return view(output, new_shape)


def gelu(x: Tensor) -> Tensor:
    '''
    Add a GELU operation.

    Parameters:
        input : Tensor
            The input tensor on which the activation function is applied.

    Returns:
        The tensor produced by the activation layer.
    '''
    return 0.5 * x * (
        tanh(math.sqrt(2.0 / math.pi) * (x + 0.044715 * pow(x, 3.0))) + 1.0)


def geglu(x: Tensor) -> Tensor:
    '''
    Add a Gated-GELU operation.

    That function takes a tensor, splits it into two halves along the last
    dimension, applies GELU to the second half and multiply the results. The
    behavior is undefined if the last dimension is not even.

    Parameters:
        input : Tensor
            The input tensor on which the activation function is applied.

    Returns:
        The tensor produced by the activation layer.
    '''
    a, b = chunk(x, 2, dim=-1)
    return a * gelu(b)


def quick_gelu(x: Tensor) -> Tensor:
    return x * sigmoid(1.702 * x)


def gegelu(x: Tensor, limit: Optional[float] = None) -> Tensor:
    # a, b = x[..., ::2], x[..., 1::2]
    ndim = x.ndim()
    a_starts = [0 for i in range(ndim)]
    b_starts = [1 if i == (ndim - 1) else 0 for i in range(ndim)]
    shapes = concat([
        shape(x, i) / 2 if i == (ndim - 1) else shape(x, i) for i in range(ndim)
    ])
    strides = [2 if i == (ndim - 1) else 1 for i in range(ndim)]

    a = slice(x, a_starts, shapes, strides)
    b = slice(x, b_starts, shapes, strides)

    if limit is not None:
        a = clip(a, alpha=float(-1e20), beta=limit)
        b = clip(b, alpha=-limit, beta=limit)

    # C = B + 1
    const1 = arange(constant(int32_array(1)), constant(int32_array(2)),
                    trt_dtype_to_str(b.dtype))
    for _ in range(ndim - 1):
        const1 = expand_dims(const1, 0)

    b_shape = concat([shape(b, i) for i in range(ndim)])
    const1_arr = expand(const1, b_shape)

    return quick_gelu(a) * (b + const1_arr)


def group_norm(input: Tensor,
               num_groups: int,
               weight: Optional[Tensor] = None,
               bias: Optional[Tensor] = None,
               eps: float = 1e-05):

    ##
    ## TODO: Document that function!
    ##

    assert not input.is_dynamic(1)
    num_channels = input.size()[1]

    ndim = input.ndim()
    old_shape = shape(input)
    new_shape = concat([
        input.size(0),
        num_groups,
        num_channels // num_groups,
    ] + [input.size(i) for i in range(2, ndim)])
    x = input.view(new_shape)

    reduce_dim = tuple(range(2, ndim + 1))
    ux = x.mean(dim=reduce_dim, keepdim=True)
    numerator = x - ux
    varx = numerator * numerator
    varx = varx.mean(dim=reduce_dim, keepdim=True)

    denom = varx + eps
    denom = denom.sqrt()
    y = numerator / denom
    y = y.view(old_shape)

    new_shape = concat([num_channels] + [1 for _ in range(2, ndim)])
    if weight is not None:
        y = y * weight.view(new_shape)
    if bias is not None:
        y = y + bias.view(new_shape)

    return y


def softplus(input: Tensor, beta: float, threshold: float) -> Tensor:
    '''
    Add the softplus activation base on PyTorch definition.

    See https://pytorch.org/docs/stable/generated/torch.nn.functional.softplus.html for a
    description of that function.

    Parameters:
        input : Tensor
            Input TensorRT-LLM Tensor.
        beta : float
            The parameter for softplus computation.
        threshold : float
            The threshold for reverting to the linear function when input * beta > threshold

    Returns:
        The output tensor created by that layer.
    '''
    sf_layer = default_trtnet().add_activation(input.trt_tensor,
                                               trt.ActivationType.SOFTPLUS)
    sf_layer.alpha = 1 / beta
    sf_layer.beta = beta

    prod_tensor = input * beta
    result = prod_tensor > threshold

    return where(result, input, _create_tensor(sf_layer.get_output(0),
                                               sf_layer))


def outer(input: Tensor, vec2: Tensor) -> Tensor:
    '''
    Add an operation to compute the outer product between two tensors.

    That operation creates an Einsum node.

    Parameters:
        input : Tensor
            The first input tensor.

        vec2 : Tensor
            The second input tensor.

    Returns:
        The output tensor produced by this layer.
    '''
    return einsum('i,j->ij', [input, vec2])


def avg_pool2d(input: Tensor,
               kernel_size: Tuple[int],
               stride: Optional[Tuple[int]] = None,
               padding: Optional[Tuple[int]] = (0, 0),
               ceil_mode: bool = False,
               count_include_pad: bool = True) -> Tensor:

    ##
    ## TODO: Document that function!
    ##

    assert not input.is_dynamic()
    ndim = input.ndim()
    if ndim == 3:
        input = expand_dims(input, 0)

    layer = default_trtnet().add_pooling_nd(input.trt_tensor,
                                            trt.PoolingType.AVERAGE,
                                            kernel_size)
    if stride is None:
        stride = kernel_size
    layer.stride_nd = stride

    output = _create_tensor(layer.get_output(0), layer)

    if ndim == 3:
        return output.view(
            concat([output.size(1),
                    output.size(2),
                    output.size(3)]))

    return output


def conv1d(input: Tensor,
           weight: Tensor,
           bias: Optional[Tensor] = None,
           stride: int = 1,
           padding: int = 0,
           dilation: int = 1,
           groups: int = 1) -> Tensor:

    noutput = weight.size()[0]
    kernel_size = weight.size()[-2]
    is_weight_constant = (weight.producer is not None
                          and weight.producer.type == trt.LayerType.CONSTANT)
    weight = weight.producer.weights if is_weight_constant else trt.Weights()

    if bias is not None:
        is_bias_constant = (bias.producer is not None
                            and bias.producer.type == trt.LayerType.CONSTANT)
        bias = bias.producer.weights if is_bias_constant else trt.Weights()

    input_shuffle_layer = default_trtnet().add_shuffle(input.trt_tensor)
    input_shuffle_layer.reshape_dims = trt.Dims([*(input.size()), 1])
    input_shuffled = _create_tensor(input_shuffle_layer.get_output(0),
                                    input_shuffle_layer)

    kernel_size = trt.Dims([kernel_size, 1])

    layer = default_trtnet().add_convolution_nd(input_shuffled.trt_tensor,
                                                noutput, kernel_size, weight,
                                                bias)
    layer.stride_nd = (stride, 2)
    layer.padding_nd = (padding, 0)
    layer.dilation_nd = (dilation, 2)
    layer.num_groups = groups

    if not is_weight_constant:
        layer.set_input(1, weight.trt_tensor)
    if bias is not None and not is_bias_constant:
        layer.set_input(2, bias.trt_tensor)

    output_2d = _create_tensor(layer.get_output(0), layer)
    output_2d_shuffle_layer = default_trtnet().add_shuffle(output_2d.trt_tensor)
    output_2d_shuffle_layer.reshape_dims = trt.Dims(
        [output_2d.size()[0],
         output_2d.size()[1],
         output_2d.size()[2]])
    output_1d = _create_tensor(output_2d_shuffle_layer.get_output(0),
                               output_2d_shuffle_layer)

    return output_1d


def conv2d(input: Tensor,
           weight: Tensor,
           bias: Optional[Tensor] = None,
           stride: Tuple[int, int] = (1, 1),
           padding: Tuple[int, int] = (0, 0),
           dilation: Tuple[int, int] = (1, 1),
           groups: int = 1) -> Tensor:
    ##
    ## TODO: Document that function!
    ##

    ndim = input.ndim()
    if ndim == 3:
        input = expand_dims(input, 0)

    noutput = weight.size()[0]
    kernel_size = (weight.size()[-2], weight.size()[-1])

    is_weight_constant = (weight.producer is not None
                          and weight.producer.type == trt.LayerType.CONSTANT)
    weight = weight.producer.weights if is_weight_constant else trt.Weights()

    if bias is not None:
        is_bias_constant = (bias.producer is not None
                            and bias.producer.type == trt.LayerType.CONSTANT)
        bias = bias.producer.weights if is_bias_constant else trt.Weights()

    layer = default_trtnet().add_convolution_nd(input.trt_tensor, noutput,
                                                kernel_size, weight, bias)
    layer.stride_nd = stride
    layer.padding_nd = padding
    layer.dilation_nd = dilation
    layer.num_groups = groups
    layer.dilation_nd = dilation

    if not is_weight_constant:
        layer.set_input(1, weight.trt_tensor)
    if bias is not None and not is_bias_constant:
        layer.set_input(2, bias.trt_tensor)

    output = _create_tensor(layer.get_output(0), layer)

    if ndim == 3:
        return output.view(
            concat([output.size(1),
                    output.size(2),
                    output.size(3)]))

    return output


def conv_transpose2d(input: Tensor,
                     weight: Tensor,
                     bias: Optional[Tensor] = None,
                     stride: Tuple[int, int] = (1, 1),
                     padding: Tuple[int, int] = (0, 0),
                     output_padding: Tuple[int, int] = (0, 0),
                     dilation: Tuple[int, int] = (1, 1),
                     groups: int = 1) -> Tensor:
    ##
    ## TODO: Document that function!
    ##

    assert not input.is_dynamic()

    ndim = input.ndim()
    if ndim == 3:
        input = expand_dims(input, 0)

    noutput = weight.size()[1]
    kernel_size = (weight.size()[-2], weight.size()[-1])

    is_weight_constant = (weight.producer is not None
                          and weight.producer.type == trt.LayerType.CONSTANT)
    weight = weight.producer.weights if is_weight_constant else trt.Weights()

    if bias is not None:
        is_bias_constant = (bias.producer is not None
                            and bias.producer.type == trt.LayerType.CONSTANT)
        bias = bias.producer.weights if is_bias_constant else trt.Weights()

    layer = default_trtnet().add_deconvolution_nd(input.trt_tensor, noutput,
                                                  kernel_size, weight, bias)
    layer.stride_nd = stride
    layer.padding_nd = padding
    layer.num_groups = groups

    if not is_weight_constant:
        layer.set_input(1, weight.trt_tensor)
    if bias is not None and not is_bias_constant:
        layer.set_input(2, bias.trt_tensor)

    output = _create_tensor(layer.get_output(0), layer)

    if ndim == 3:
        return output.view(
            concat([output.size(1),
                    output.size(2),
                    output.size(3)]))

    return output


def split(tensor: Tensor,
          split_size_or_sections: Union[int, Sequence[int]],
          dim: int = 0) -> Sequence[Tensor]:
    '''
    Add an operation that splits a tensor into sub-tensors.

    This operation creates a list of tensors that are obtained from the input
    tensor by slicing it along the dimension 'dim'. If 'split_size_or_sections'
    is an integer, the tensor is split into 'input.shape[dim] /
    split_size_or_sections' slices. If 'split_size_or_sections' is a list of
    sizes, the tensor is split into 'len(split_size_or_sections)' slices and
    the size of the ith slice is given by 'split_size_or_sections[i]'.

    There are several constraints with the current implementation:

        - The input tensor must be static (no dynamic dimension),
        - If 'split_size_or_sections' is an integer, the number of elements in
          the 'dim' dimension of the input must be a multiple of
          'split_size_or_sections': 'input.shape[dim] % split_size_or_sections == 0'.
        - If 'split_size_or_sections' is a sequence, the sum of the elements in
          'split_size_or_sections' must be equal to the size in the dimension
          'dim': 'input.shape[dim] == sum(ii for ii in split_size_or_sections)'.

    That operation is implemented using a 'slice' operation for each output
    slice.

    Parameters:
        tensor : Tensor
            The input tensor to slice.

        split_size_or_sections : Union[int, Sequence[int]]
            If it is an integer, it encodes the size of each slice. Otherwise,
            if it is a sequence, it is the size of each slice.

        dim : int
            The dimension of the tensor to slice.

    Returns:
        The list of tensors produced by the different operations.
    '''
    assert not tensor.is_dynamic(dim)

    ndim = tensor.ndim()
    if dim < 0:
        dim += ndim
    dim_value = tensor.size()[dim]
    starts = [constant(dims_array([0])) for _ in range(ndim)]
    sizes = [shape(tensor, i) for i in range(ndim)]

    if isinstance(split_size_or_sections, int):
        # TODO: support non-divisible cases
        assert dim_value % split_size_or_sections == 0
        num_sections = dim_value // split_size_or_sections
        sizes[dim] = constant(dims_array([split_size_or_sections]))

        outputs = []
        for i in range(num_sections):
            starts[dim] = constant(dims_array([split_size_or_sections * i]))
            outputs.append(slice(tensor, concat(starts), concat(sizes)))
        return outputs
    else:
        total_size = 0
        for i in split_size_or_sections:
            total_size += i
        assert dim_value == total_size
        num_sections = len(split_size_or_sections)

        outputs = []
        for i in range(num_sections):
            if i > 0:
                starts[dim] = starts[dim] + sizes[dim]
            sizes[dim] = constant(dims_array([split_size_or_sections[i]]))
            outputs.append(slice(tensor, concat(starts), concat(sizes)))
        return outputs


def chunk(tensor: Tensor, chunks: int, dim: int = 0) -> Tensor:
    '''
    Add an operation that splits a tensor into sub-tensors.

    This operation creates a list of tensors that are obtained from the input
    tensor by chunking it along the dimension 'dim'. It produces 'chunks'
    sub-tensors.

    That operation is only defined for static tensors (no dynamic dimension)
    and the size of the tensor in the dimension 'dim' must be a multiple of
    'chunks': 'input.shape[dim] % chunks == 0'.

    It maps to 'split' with 'split_size = input.shape[dim] / chunks'.

    Parameters:
        tensor : Tensor
            The input tensor to slice.

        chunks : int
            The number of slices to split the input tensor into.

        dim : int
            The dimension of the tensor to slice.

    Returns:
        The list of tensors produced by the different operations.
    '''
    assert not tensor.is_dynamic(dim)

    ndim = tensor.ndim()
    if dim < 0:
        dim += ndim
    dim_value = tensor.size()[dim]
    assert dim_value % chunks == 0

    return split(tensor, dim_value // chunks, dim)


def unbind(input: Tensor, dim: int = 0):
    '''
    Removes a tensor dimension.

    Returns a tuple of all slices along a given dimension, already without it.
    '''
    ndim = input.ndim()
    outputs = split(input, 1, dim)
    output_shape = [input.shape[i] for i in range(ndim) if i != dim]
    return [output.view(output_shape) for output in outputs]


class AllReduceStrategy(IntEnum):
    """
    Warning: actual definition is in cpp/tensorrt_llm/kernels/customAllReduceKernels.h
             they must be kept in sync
    """
    NCCL = 0
    ONESHOT = 1
    TWOSHOT = 2
    AUTO = 3


class AllReduceConfig(IntFlag):
    """
    Warning: actual definition is in cpp/tensorrt_llm/kernels/customAllReduceKernels.h
             they must be kept in sync
    """
    USE_MEMCPY = auto()
    PUSH_MODE = auto()


class AllReduceFusionOp(IntFlag):
    """
    Warning: actual definition is in cpp/tensorrt_llm/kernels/customAllReduceKernels.h
             they must be kept in sync
    """
    NONE = 0
    RESIDUAL_RMS_NORM = 1


class AllReduceFusionParams():

    def __init__(self,
                 fusion_op: AllReduceFusionOp = AllReduceFusionOp.NONE,
                 bias: Optional[Tensor] = None,
                 residual: Optional[Tensor] = None,
                 norm_weight: Optional[Tensor] = None,
                 eps: float = 1e-06):
        self.fusion_op = fusion_op
        self.bias = bias
        self.residual = residual
        self.norm_weight = norm_weight
        self.eps = eps
        assert fusion_op == AllReduceFusionOp.NONE or (residual is not None)

    def has_affine(self):
        return 1 if self.norm_weight is not None else 0

    def has_bias(self):
        return 1 if self.bias is not None else 0


def create_allreduce_plugin(
    network: trt.INetworkDefinition,
    tensor: trt.ITensor,
    workspace: Optional[trt.ITensor],
    group: np.array,
    strategy: AllReduceStrategy,
    dtype: trt.DataType,
    config: AllReduceConfig,
    counter: int,
    reduce_fusion_params: AllReduceFusionParams,
):
    allreduce_plg_creator = trt.get_plugin_registry().get_plugin_creator(
        'AllReduce', '1', TRT_LLM_PLUGIN_NAMESPACE)
    assert allreduce_plg_creator is not None

    pf_group = trt.PluginField("group", group, trt.PluginFieldType.INT32)
    pf_dtype = trt.PluginField("type_id", np.array([int(dtype)], np.int32),
                               trt.PluginFieldType.INT32)
    pfc = [pf_group, pf_dtype]
    p_strategy = trt.PluginField("strategy", np.array([int(strategy)], np.int8),
                                 trt.PluginFieldType.INT8)
    pfc.append(p_strategy)
    p_config = trt.PluginField("config", np.array([int(config)], np.int8),
                               trt.PluginFieldType.INT8)
    pfc.append(p_config)
    p_fusion_op = trt.PluginField(
        "fusion_op", np.array([int(reduce_fusion_params.fusion_op)], np.int8),
        trt.PluginFieldType.INT8)
    pfc.append(p_fusion_op)
    p_counter = trt.PluginField("counter", np.array([counter], np.int32),
                                trt.PluginFieldType.INT32)
    pfc.append(p_counter)
    p_eps = trt.PluginField(
        "eps", np.array([float(reduce_fusion_params.eps)], np.float32),
        trt.PluginFieldType.FLOAT32)
    pfc.append(p_eps)
    p_affine = trt.PluginField(
        "affine", np.array([int(reduce_fusion_params.has_affine())], np.int8),
        trt.PluginFieldType.INT8)
    pfc.append(p_affine)
    p_bias = trt.PluginField(
        "bias", np.array([int(reduce_fusion_params.has_bias())], np.int8),
        trt.PluginFieldType.INT8)
    pfc.append(p_bias)

    pfc = trt.PluginFieldCollection(pfc)
    ar_plug = allreduce_plg_creator.create_plugin("allreduce", pfc)
    plug_inputs = [tensor]
    if strategy != AllReduceStrategy.NCCL:
        plug_inputs.append(workspace)
    if reduce_fusion_params.fusion_op == AllReduceFusionOp.RESIDUAL_RMS_NORM:
        if reduce_fusion_params.has_bias() == 1:
            plug_inputs.append(reduce_fusion_params.bias.trt_tensor)
        plug_inputs.append(reduce_fusion_params.residual.trt_tensor)
        if reduce_fusion_params.has_affine() == 1:
            plug_inputs.append(reduce_fusion_params.norm_weight.trt_tensor)
<<<<<<< HEAD

    layer = network.add_plugin_v2(plug_inputs, ar_plug)
    return layer, allreduce_plg_creator, pfc
=======
>>>>>>> 05316d33

    layer = network.add_plugin_v2(plug_inputs, ar_plug)
    return layer, allreduce_plg_creator, pfc

<<<<<<< HEAD
=======

>>>>>>> 05316d33
def allreduce(
        tensor: Tensor,
        group: List[int],
        strategy: Optional[AllReduceStrategy] = None,
        config: AllReduceConfig = AllReduceConfig(0),
        reduce_fusion_params: Optional[AllReduceFusionParams] = None) -> Tensor:
    '''
    Add an operation that performs a collective all-reduce.

    Let's define 'world_size' as the length of the 'group' list. That functions
    creates a layer to compute the sum of 'world_size' tensors distributed
    amongst the 'world_size' participating ranks (one GPU per rank).

    The list 'group' contains the identifiers of the ranks participating into
    the collective operation.

    The tensors in the different ranks must be 1D tensors (or views) and the output
    tensor will have that same shape. The output tensor will be replicated on
    the 'world_size' ranks.

    That operation is implemented using a plugin that wraps the NCCL all-reduce
    collective operation. See
    https://docs.nvidia.com/deeplearning/nccl/user-guide/docs/usage/collectives.html#allreduce
    for details.

    Parameters:
        tensor : Tensor
            The input tensor.

        group : List[int]
            The ranks participating into the all-reduce operation.

        strategy: AllReduceStrategy
            NCCL delegates all-reduce to NCCL while ONESHOT and TWOSHOT are custom latency-optimal algorithms.
            AUTO chooses amongst the three based on a message-size heuristic.

    Returns:
        The tensor produced by that layer.
    '''

    if strategy is None:
        if default_net().plugin_config.use_custom_all_reduce:
            strategy = AllReduceStrategy.AUTO
        else:
            strategy = AllReduceStrategy.NCCL

    workspace = None
    counter = 0
    if strategy != AllReduceStrategy.NCCL:
        workspace = current_all_reduce_helper().workspace.trt_tensor
        counter = current_all_reduce_helper().gen_id()

    if reduce_fusion_params is None:
        reduce_fusion_params = AllReduceFusionParams()

    dtype = default_net().plugin_config.nccl_plugin
    layer, allreduce_plg_creator, pfc = create_allreduce_plugin(
        network=default_trtnet(),
        tensor=tensor.cast(dtype).trt_tensor,
        workspace=workspace,
        group=np.array(group, dtype=np.int32),
        strategy=strategy,
        dtype=str_dtype_to_trt(dtype),
        config=config,
        counter=counter,
        reduce_fusion_params=reduce_fusion_params,
    )
    _add_plugin_info(layer, allreduce_plg_creator, "allreduce", pfc)
    if reduce_fusion_params.fusion_op == AllReduceFusionOp.RESIDUAL_RMS_NORM:
        final_output = _create_tensor(layer.get_output(0),
                                      layer).cast(tensor.dtype)
        inter_output = _create_tensor(layer.get_output(1),
                                      layer).cast(tensor.dtype)
        return final_output, inter_output
    else:
        return _create_tensor(layer.get_output(0), layer).cast(tensor.dtype)


def allgather(tensor: Tensor, group: List[int], gather_dim: int = 0) -> Tensor:
    '''
    Add an operation that performs a collective all-gather.

    Let's define 'group_size' as the length of the 'group' list. That functions
    creates a layer to gather 'group_size' tensors distributed
    amongst the 'group_size' participating ranks (one GPU per rank).

    The list 'group' contains the identifiers of the ranks participating into
    the collective operation.

    Note that 'group' here can be either TP group or PP group, because allgather communication is not limited to a specific split pattern. Therefore 'group_size' does not need to equal MPI 'world_size'.

    The tensors in the different ranks must be 1D tensors (or views) and the
    output tensor will have that same shape.

    Given the 'section_size = input.shape[0] / group_size', each rank
    contributes a section of its input tensor that correspond to
    'rank*section_size:(rank+1)*section_size'.

    That operation is implemented using a plugin that wraps the NCCL all-gather
    collective operation. See
    https://docs.nvidia.com/deeplearning/nccl/user-guide/docs/usage/collectives.html#allgather
    for details.

    Parameters:
        tensor : Tensor
            The input tensor.

        group : List[int]
            The ranks participating into the all-gather operation.

        gather_dim: int = 0
            Gather along given dimension. By default 0, i.e. treated as 1D tensor.

    Returns:
        The tensor produced by that layer.
    '''
    allgather_plg_creator = trt.get_plugin_registry().get_plugin_creator(
        'AllGather', '1', TRT_LLM_PLUGIN_NAMESPACE)
    assert allgather_plg_creator is not None

    group_size = len(group)
    group = trt.PluginField("group", np.array(group, dtype=np.int32),
                            trt.PluginFieldType.INT32)

    p_dtype = default_net().plugin_config.nccl_plugin
    pf_type = trt.PluginField(
        "type_id", np.array([int(str_dtype_to_trt(p_dtype))], np.int32),
        trt.PluginFieldType.INT32)

    pfc = trt.PluginFieldCollection([group, pf_type])
    allgather = allgather_plg_creator.create_plugin("allgather", pfc)
    plug_inputs = [tensor.cast(p_dtype).trt_tensor]

    layer = default_trtnet().add_plugin_v2(plug_inputs, allgather)
    _add_plugin_info(layer, allgather_plg_creator, "allgather", pfc)

    x = _create_tensor(layer.get_output(0), layer).cast(tensor.dtype)

    # gather along a given dimension other than dim0
    if gather_dim != 0:
        # also support -1 type of dim representation
        if gather_dim < 0:
            gather_dim = x.ndim() + gather_dim

        # plugin above gathers as 1D flattened tensor
        # 1. [dim0, ...dimi, ...dimN] -> [group_size * dim0, ...dimi, ...dimN]

        # now we need to gather-by-dim via split-concat
        # 2. [group_size * dim0, ...dimi, ...dimN] -> [dim0, ...group_size * dimi, ...dimN]
        # 2.1 split
        split_size = shape(x, dim=0) / group_size
        ndim = x.ndim()
        starts = [constant(dims_array([0])) for _ in range(ndim)]
        sizes = [shape(x, dim=d) for d in range(ndim)]
        sizes[0] = split_size
        sections = []
        for i in range(group_size):
            starts[0] = split_size * i
            sections.append(slice(x, concat(starts), concat(sizes)))
        # 2.2 concat
        x = concat(sections, dim=gather_dim)

    return x


def send(tensor: Tensor, tgt: int) -> Tensor:
    '''
    Add an operation that performs a send from a rank to another.

    The send operation sends a tensor from one rank to another. If a rank 'i'
    sends a tensor to a rank 'j', the rank 'j' must have a corresponding 'recv'
    operation from rank 'i'. See 'recv'.

    That operation is implemented using a plugin that wraps the NCCL send
    point-to-point operation. See
    https://docs.nvidia.com/deeplearning/nccl/user-guide/docs/api/p2p.html#ncclsend
    for details.

    Parameters:
        tensor : Tensor
            The input tensor.

        tgt : int
            The rank that receives the tensor.

    Returns:
        The tensor produced by that layer.
    '''
    send_plg_creator = trt.get_plugin_registry().get_plugin_creator(
        'Send', '1', TRT_LLM_PLUGIN_NAMESPACE)
    assert send_plg_creator is not None

    tgt = trt.PluginField("tgt_rank", np.array(tgt, dtype=np.int32),
                          trt.PluginFieldType.INT32)

    p_dtype = default_net().plugin_config.nccl_plugin
    pf_type = trt.PluginField(
        "type_id", np.array([int(str_dtype_to_trt(p_dtype))], np.int32),
        trt.PluginFieldType.INT32)

    pfc = trt.PluginFieldCollection([tgt, pf_type])
    send_plug = send_plg_creator.create_plugin("send", pfc)
    plug_inputs = [tensor.cast(p_dtype).trt_tensor]

    layer = default_trtnet().add_plugin_v2(plug_inputs, send_plug)
    _add_plugin_info(layer, send_plg_creator, "send", pfc)
    return _create_tensor(layer.get_output(0), layer).cast(tensor.dtype)


def recv(tensor: Tensor, src: int) -> Tensor:
    '''
    Add an operation that performs a recv to a rank from another.

    The recv operation receives a tensor from on a rank from another. If a rank 'i'
    receives a tensor from a rank 'j', the rank 'j' must have a corresponding 'send'
    operation to rank 'j'. See 'send'.

    That operation is implemented using a plugin that wraps the NCCL recv
    point-to-point operation. See
    https://docs.nvidia.com/deeplearning/nccl/user-guide/docs/api/p2p.html#ncclrecv
    for details.

    Parameters:
        tensor : Tensor
            The input tensor.

        src : int
            The rank that sends the tensor to.

    Returns:
        The tensor produced by that layer.
    '''
    recv_plg_creator = trt.get_plugin_registry().get_plugin_creator(
        'Recv', '1', TRT_LLM_PLUGIN_NAMESPACE)
    assert recv_plg_creator is not None

    src = trt.PluginField("src_rank", np.array(src, dtype=np.int32),
                          trt.PluginFieldType.INT32)
    p_dtype = default_net().plugin_config.nccl_plugin
    pf_type = trt.PluginField(
        "type_id", np.array([int(str_dtype_to_trt(p_dtype))], np.int32),
        trt.PluginFieldType.INT32)

    pfc = trt.PluginFieldCollection([src, pf_type])
    recv_plug = recv_plg_creator.create_plugin("recv", pfc)
    plug_inputs = [tensor.cast(p_dtype).trt_tensor]

    layer = default_trtnet().add_plugin_v2(plug_inputs, recv_plug)
    _add_plugin_info(layer, recv_plg_creator, "recv", pfc)
    return _create_tensor(layer.get_output(0), layer).cast(tensor.dtype)


def bert_attention(tensor: Tensor,
                   input_lengths: Tensor,
                   num_heads: int,
                   head_size: int,
                   q_scaling: float,
                   relative_attention: bool = False,
                   relative_attention_bias: Tensor = None,
                   max_distance: int = 0,
                   max_input_length: Tensor = None) -> Tuple[Tensor]:
    '''
    Add an operation that performs the multi-head attention in BERT.

    The multi-head attention (MHA) is the sequence of a batched matmul, a
    softmax and a batched matmul as described in
    https://arxiv.org/abs/1706.03762. That function adds an operation that
    performs those computations using a single GPU kernel.

    The input tensor contains the Q, K and V elements. It is a 2D tensor and
    its shape is '[sum_of_tokens, 3*hidden_dim]' where the 'sum_of_tokens' is
    the sum of the sequence lengths in the batch.

    In MHA, the output of the Q*K^T product is scaled by a constant value that
    is computed as:

        1.f / (q_scaling * sqrt(head_size)).

    That 'q_scaling' constant is the last argument of that function.

    That layer is implemented using a plugin (see bertAttentionPlugin).

    Parameters:
        tensor : Tensor
            The QKV input tensor.

        input_lengths : Tensor
            The length of each sequence. It is a 1D tensor of size 'batch_size'.

        num_heads : int
            The number of heads.

        head_size : int
            The size of each head.

        q_scaling : float
            The factor to compute the scaling factor to scale the output of the
            'Q*K^T' product.

        relative_attention: bool = False
            If enable relative attention.

        relative_attention_bias: Tensor = None
            The relative attention bias [num_heads, max_seq_len, max_seq_len], or The relative attention embedding table for implicit mode, [num_heads, num_buckets].

        max_distance: int = 0
            The maximum distance of relative position in attention, for implicit mode.
            Default value is 0, meaning to use the regular mode of relative attention bias.
            Implicit mode is only enabled when passing in non-zero positive max_distance value.
            See relative attention bias in docs/gpt_attention.md

        max_input_length: Tensor = None
            The maximum input sequence length represented by Tensor shape. Requires for remove_input_padding to pre-define plugin workspace size.

    Returns:
        The tensor produced by that layer.
    '''
    attn_plg_creator = trt.get_plugin_registry().get_plugin_creator(
        'BertAttention', '1', TRT_LLM_PLUGIN_NAMESPACE)
    assert attn_plg_creator is not None

    nheads = trt.PluginField("num_heads", np.array(num_heads, dtype=np.int32),
                             trt.PluginFieldType.INT32)
    head_size = trt.PluginField("head_size", np.array(head_size,
                                                      dtype=np.int32),
                                trt.PluginFieldType.INT32)
    q_scaling = trt.PluginField("q_scaling",
                                np.array(q_scaling, dtype=np.float32),
                                trt.PluginFieldType.FLOAT32)
    context_fmha_type = trt.PluginField(
        "context_fmha_type",
        np.array(np.int8(default_net().plugin_config.context_fmha_type),
                 dtype=np.int8), trt.PluginFieldType.INT8)
    p_dtype = default_net().plugin_config.bert_attention_plugin
    pf_type = trt.PluginField(
        "type_id", np.array([int(str_dtype_to_trt(p_dtype))], np.int32),
        trt.PluginFieldType.INT32)
    do_relative_attention = trt.PluginField(
        "do_relative_attention",
        np.array(np.int8(relative_attention), dtype=np.int8),
        trt.PluginFieldType.INT8)
    max_distance = trt.PluginField("max_distance",
                                   np.array(max_distance, dtype=np.int32),
                                   trt.PluginFieldType.INT32)
    remove_padding = trt.PluginField(
        "remove_padding",
        np.array(np.int8(default_net().plugin_config.remove_input_padding),
                 dtype=np.int8), trt.PluginFieldType.INT8)
    pfc = trt.PluginFieldCollection([
        nheads, head_size, q_scaling, context_fmha_type, pf_type,
        do_relative_attention, max_distance, remove_padding
    ])

    attn_plug = attn_plg_creator.create_plugin("padding_attn", pfc)
    plug_inputs = [tensor, input_lengths]
    if max_input_length is not None:
        # for remove padding mode
        plug_inputs += [max_input_length]
    if relative_attention_bias is not None:
        # for relative attention mode
        plug_inputs += [relative_attention_bias]

    plug_inputs = [i.trt_tensor for i in plug_inputs]

    layer = default_trtnet().add_plugin_v2(plug_inputs, attn_plug)
    _add_plugin_info(layer, attn_plg_creator, "padding_attn", pfc)
    assert layer.num_outputs == 1, \
        f"Plugin outputs number mismatch with expected, got {layer.num_outputs}, expected 1"
    output = _create_tensor(layer.get_output(0), layer)
    assert output is not None
    return output


class RopeEmbeddingUtils:

    @staticmethod
    def create_sinusoidal_positions(num_pos: int,
                                    dim: int,
                                    theta: float = 10000.0,
                                    dtype=np.float32):
        inv_freq = 1.0 / (theta**(np.arange(0, dim, 2) / dim)).astype(dtype)
        sinusoid_inp = np.einsum("i , j -> i j",
                                 np.arange(num_pos, dtype=dtype),
                                 inv_freq,
                                 dtype=dtype)
        concat = np.concatenate((np.sin(sinusoid_inp), np.cos(sinusoid_inp)),
                                axis=1)
        return np.expand_dims(concat, axis=0).astype(dtype)

    @staticmethod
    def create_sinusoidal_positions_for_attention_plugin(
            num_pos: int,
            dim: int,
            theta: float = 10000.0,
            scale: float = 1.0,
            scale_type: RotaryScalingType = RotaryScalingType.none,
            dtype=np.float32):
        if scale_type == RotaryScalingType.linear:
            scale = 1.0 / scale
        inv_freq = scale / (theta**(np.arange(0, dim, 2) / dim)).astype(dtype)
        sinusoid_inp = np.expand_dims(np.einsum("i , j -> i j",
                                                np.arange(num_pos, dtype=dtype),
                                                inv_freq,
                                                dtype=dtype),
                                      axis=-1)
        # fuse cos/sin into float2 (cos, sin).
        concat = np.concatenate((np.cos(sinusoid_inp), np.sin(sinusoid_inp)),
                                axis=-1)

        return concat.reshape(1, -1).astype(dtype)

    @staticmethod
    def create_sinusoidal_positions_for_cogvlm_attention_plugin(
            num_pos: int,
            dim: int,
            theta: float = 10000.0,
            scale: float = 1.0,
            scale_type: RotaryScalingType = RotaryScalingType.none,
            vision_start: int = 1,
            vision_length: int = 1225,
            dtype=np.float32):
        if scale_type == RotaryScalingType.linear:
            scale = 1.0 / scale
        inv_freq = scale / (theta**(np.arange(0, dim, 2) / dim)).astype(dtype)
        position_id = np.hstack([
            np.arange(0, vision_start + 1, dtype=dtype),
            np.full(vision_length, vision_start + 1, dtype=dtype),
            np.arange(vision_start + 2,
                      num_pos - (vision_length - 1),
                      dtype=dtype)
        ])
        sinusoid_inp = np.expand_dims(np.einsum("i , j -> i j",
                                                position_id,
                                                inv_freq,
                                                dtype=dtype),
                                      axis=-1)
        # fuse cos/sin into float2 (cos, sin).
        concat = np.concatenate((np.cos(sinusoid_inp), np.sin(sinusoid_inp)),
                                axis=-1)

        return concat.reshape(1, -1).astype(dtype)

    def create_sinusoidal_positions_long_rope(
            num_pos: int,
            num_orig_pos: int,
            dim: int,
            theta: float = 10000.0,
            scaling_short_factors: Tensor = 1.0,
            scaling_long_factors: Tensor = 1.0,
            short_mscale=None,
            long_mscale=None,
            dtype=np.float32):

        def _calc_mscale(scale):
            if scale <= 1.0:
                return 1.0
            return math.sqrt(1 + math.log(scale) / math.log(num_orig_pos))

        if short_mscale is None:
            short_mscale = _calc_mscale(num_pos / num_orig_pos)
            long_mscale = short_mscale

        def _compute_sinusoidal_positions(scale_factors, is_short,
                                          for_attention_plugin):
            inv_freq = 1 / (scale_factors *
                            (theta**(np.arange(0, dim, 2) / dim)).astype(dtype))
            sinusoid_inp = np.einsum("i , j -> i j",
                                     np.arange(num_pos, dtype=dtype),
                                     inv_freq,
                                     dtype=dtype)

            if for_attention_plugin:
                sinusoid_inp = np.expand_dims(sinusoid_inp, axis=-1)
                concat = np.concatenate(
                    (np.cos(sinusoid_inp), np.sin(sinusoid_inp)), axis=-1)
            else:
                concat = np.concatenate(
                    (np.sin(sinusoid_inp), np.cos(sinusoid_inp)), axis=1)
                concat = np.expand_dims(concat, axis=0)

            mscale = short_mscale if is_short else long_mscale
            return concat.astype(dtype) * mscale

        return _compute_sinusoidal_positions(
            scaling_short_factors, True, False), _compute_sinusoidal_positions(
                scaling_long_factors,
                False, False), _compute_sinusoidal_positions(
                    scaling_short_factors, True,
                    True), _compute_sinusoidal_positions(
                        scaling_long_factors, False, True), short_mscale

    @staticmethod
    def rotate_every_two(tensor: Tensor) -> Tensor:
        assert tensor.ndim() == 4

        shape_tensor = concat([
            shape(tensor, i) / 2 if i == (tensor.ndim() -
                                          1) else shape(tensor, i)
            for i in range(tensor.ndim())
        ])
        x1 = slice(tensor, [0, 0, 0, 0], shape_tensor, [1, 1, 1, 2])
        x2 = slice(tensor, [0, 0, 0, 1], shape_tensor, [1, 1, 1, 2])
        x1 = expand_dims(x1, 4)
        x2 = expand_dims(x2, 4)
        zero = constant(
            np.ascontiguousarray(
                np.zeros([1], dtype=trt_dtype_to_np(tensor.dtype))))
        x2 = zero - x2
        x = concat([x2, x1], 4)
        return view(
            x, concat([shape(x, 0),
                       shape(x, 1),
                       shape(x, 2),
                       shape(x, 3) * 2]))

    @staticmethod
    def rotate_half(tensor: Tensor) -> Tensor:
        # [bs, num_attention_kv_heads, seqlen, attention_head_size]
        assert tensor.ndim() == 4
        shape_tensor = concat([
            shape(tensor, i) / 2 if i == (tensor.ndim() -
                                          1) else shape(tensor, i)
            for i in range(tensor.ndim())
        ])
        last_dim = shape(tensor, tensor.ndim() - 1) / 2
        x1 = slice(tensor, [0, 0, 0, 0], shape_tensor, [1, 1, 1, 1])
        x2 = slice(tensor, concat([0, 0, 0, last_dim]), shape_tensor,
                   [1, 1, 1, 1])
        zero = constant(
            np.ascontiguousarray(
                np.zeros([1], dtype=trt_dtype_to_np(tensor.dtype))))
        x2 = zero - x2
        x = concat([x2, x1], 3)
        return x

    @staticmethod
    def apply_rotary_pos_emb(
        tensor: Tensor,
        position_embedding: List[Tensor] = None,
        pos_emb_type: PositionEmbeddingType = PositionEmbeddingType.rope_gptj
    ) -> Tensor:

        rotate_func = None
        if pos_emb_type == PositionEmbeddingType.rope_gpt_neox or pos_emb_type == PositionEmbeddingType.long_rope:
            assert len(position_embedding) == 2
            cos, sin = position_embedding
            sin = expand_dims(sin, 2)
            cos = expand_dims(cos, 2)
            sin = concat([sin, sin], 3)
            cos = concat([cos, cos], 3)
            rotate_func = RopeEmbeddingUtils.rotate_half
        elif pos_emb_type == PositionEmbeddingType.rope_gptj:
            assert len(position_embedding) == 2
            cos, sin = position_embedding
            sin = expand_dims(sin, 2)
            cos = expand_dims(cos, 2)
            sin = repeat_interleave(sin, 2, 3)
            cos = repeat_interleave(cos, 2, 3)
            rotate_func = RopeEmbeddingUtils.rotate_every_two
        elif pos_emb_type == PositionEmbeddingType.chatglm:
            assert len(position_embedding) == 4
            cos0, cos1, sin0, sin1 = position_embedding
            shape_tensor = concat([
                shape(tensor, i) / 2 if i == (tensor.ndim() -
                                              1) else shape(tensor, i)
                for i in range(tensor.ndim())
            ])
            last_dim = shape(tensor, tensor.ndim() - 1) / 2
            x_part0 = slice(tensor, [0, 0, 0, 0], shape_tensor, [1, 1, 1, 1])
            x_part1 = slice(tensor, concat([0, 0, 0, last_dim]), shape_tensor,
                            [1, 1, 1, 1])

            y_part0 = (x_part0 *
                       cos0) + (RopeEmbeddingUtils.rotate_half(x_part0) * sin0)
            y_part1 = (x_part1 *
                       cos1) + (RopeEmbeddingUtils.rotate_half(x_part1) * sin1)

            result = concat([y_part0, y_part1], dim=3)
            return result.view(shape(tensor))

        else:
            raise ValueError('The PositionEmbeddingType is not RoPE')
        return (tensor * cos) + (rotate_func(tensor) * sin)

    @staticmethod
    def apply_rotary_pos_emb_chatglm(qkv, position_embedding,
                                     num_attention_heads, attention_head_size,
                                     max_position_embeddings,
                                     rotary_embedding_scale,
                                     remove_input_padding) -> Tensor:

        half_head_size = attention_head_size // 2
        input = qkv[0] if isinstance(qkv, list) else qkv
        input_shape = shape(input)
        batch_size = 1 if remove_input_padding else shape(input, 0)
        seqlen = shape(input, 0 if remove_input_padding else 1)
        if isinstance(qkv, list):
            query, key, value = qkv
        else:
            qkv = qkv.view(
                concat([
                    batch_size,
                    seqlen,
                    num_attention_heads,
                    3,
                    attention_head_size,
                ]))
            query, key, value = split(qkv, 1, dim=3)
        q_shape = concat([
            batch_size,
            seqlen,
            num_attention_heads,
            attention_head_size,
        ])
        query = query.view(q_shape)
        key = key.view(q_shape)
        value = value.view(q_shape)

        embedding_weight = RopeEmbeddingUtils.create_sinusoidal_positions(
            max_position_embeddings, half_head_size)
        embedding_weight /= rotary_embedding_scale
        embedding_weight = np.split(embedding_weight.squeeze(0), 2, axis=1)
        embedding_weight = np.concatenate(
            [
                embedding_weight[0],
                embedding_weight[0],
                embedding_weight[1],
                embedding_weight[1],
            ],
            axis=1,
        )

        if remove_input_padding:
            position_embedding = unsqueeze(position_embedding, 0)

        embedding_weight = embedding_weight.astype(trt_dtype_to_np(query.dtype))
        embedding_weight = constant(embedding_weight)
        position_embedding = embedding(position_embedding, embedding_weight)
        position_embedding, block_embedding = split(
            position_embedding,
            1,
            dim=1,
        )
        sin0, cos0 = split(position_embedding, half_head_size, dim=3)
        sin1, cos1 = split(block_embedding, half_head_size, dim=3)

        new_shape = concat([
            batch_size,
            seqlen,
            1,
            half_head_size,
        ])
        position_embedding = [
            tensor.view(new_shape) for tensor in [cos0, cos1, sin0, sin1]
        ]

        query = RopeEmbeddingUtils.apply_rotary_pos_emb(
            tensor=query,
            position_embedding=position_embedding,
            pos_emb_type=PositionEmbeddingType.chatglm)
        key = RopeEmbeddingUtils.apply_rotary_pos_emb(
            tensor=key,
            position_embedding=position_embedding,
            pos_emb_type=PositionEmbeddingType.chatglm)

        if isinstance(qkv, list):
            qkv = [
                query.view(input_shape),
                key.view(input_shape),
                value.view(input_shape),
            ]
        else:
            qkv = concat([query, key, value], dim=2)
            qkv = qkv.view(input_shape)

        return qkv


@gw.record_signature
def gpt_attention(
    *,
    qkv: Tensor,
    past_key_value: Tensor,
    sequence_length: Tensor,
    host_past_key_value_lengths: Optional[Tensor],
    host_max_attention_window_sizes: Tensor,
    host_sink_token_length: Tensor,
    context_lengths: Optional[Tensor],
    cache_indirection: Optional[Tensor],
    host_request_types: Tensor,
    layer_idx: int,
    num_heads: int,
    num_kv_heads: int,
    hidden_size_per_head: int,
    q_scaling: float,
    qk_tanh_scale: float = 0.0,
    rotary_embedding_dim: int = 0,
    rotary_embedding_base: float = 10000.0,
    rotary_embedding_scale_type: RotaryScalingType = RotaryScalingType.none,
    rotary_embedding_scaling_factors: Optional[Tensor] = None,
    rotary_embedding_short_m_scale: Optional[float] = None,
    rotary_embedding_long_m_scale: Optional[float] = None,
    rotary_embedding_scale: float = 1.0,
    rotary_embedding_max_positions: int = 1024,
    rotary_embedding_original_max_positions: int = 1024,
    position_embedding_type: PositionEmbeddingType = PositionEmbeddingType.
    learned_absolute,
    rotary_cos_sin: Optional[Tensor] = None,
    kv_orig_quant_scale: Optional[Tensor] = None,
    kv_quant_orig_scale: Optional[Tensor] = None,
    attention_output_orig_quant_scale: Optional[Tensor] = None,
    kv_cache_quant_mode: QuantMode = QuantMode(0),
    max_context_length: Optional[int] = None,
    mask_type: AttentionMaskType = AttentionMaskType.causal,
    block_sparse_block_size: int = 64,
    block_sparse_homo_head_pattern: bool = False,
    block_sparse_num_local_blocks: int = 16,
    block_sparse_vertical_stride: int = 8,
    alibi_slopes: Optional[Tensor] = None,
    tp_size: int = 1,
    tp_rank: int = 0,
    vision_start: int = -1,
    vision_length: int = -1,
    kv_cache_block_offsets: Optional[Tensor] = None,
    host_kv_cache_block_offsets: Tensor = None,
    host_kv_cache_pool_pointers: Tensor = None,
    do_cross_attention: bool = False,
    cross_qkv: Optional[Tensor] = None,  # for cross attention
    cross_qkv_length: Optional[Tensor] = None,  # for cross attention
    encoder_input_lengths: Optional[Tensor] = None,  # for cross attention
    relative_attention_bias: Optional[Tensor] = None,  # for relative attention
    max_distance: int = 0,  # for relative attention
    host_context_lengths: Optional[Tensor] = None,  # for pad-free input mode
    qkv_bias: Optional[Tensor] = None,
    use_cache: bool = True,
    spec_decoding_generation_lengths: Tensor = None,
    spec_decoding_position_offsets: Tensor = None,
    spec_decoding_packed_mask: Tensor = None,
) -> Tuple[Tensor, Optional[Tensor]]:
    '''
    Add an operation that performs the multi-head attention in GPT-like models.

    The signature of the function will change in the future release - we are in
    the process of simplifying the API. The current version is still
    work-in-progress! The following API is provided with hints regarding the
    arguments that are likely to be removed or merged with others in the future
    release.

    See docs/gpt_attention.md for the documentation of that function.

    Parameters:
        qkv: Tensor (On GPU)
            The input QKV tensor. Its shape is [batch_beam_size, max_seqlen, qkv_dim] in padded mode and [1, num_tokens, qkv_dim] in
            packed mode. Where qkv_dim depends on using MQA, GQA, or MHA. See QKV Input in docs/gpt_attention.md,

        past_key_value: Tensor (On GPU)
            The tensor that stores KV cache data. Its shape is
            [max_batch_size * max_beam_width, 2, num_kv_heads, max_seqlen, hidden_dim_per_head]
            in contiguous mode and
            [max_blocks, 2, num_kv_heads, num_tokens_per_block, hidden_dim_per_head]
            in paged mode. See KV Cache in docs/gpt_attention.md,

        sequence_lengths: Tensor (On GPU)
            The tensor that stores the length of each sequence. Its shape is
            [batch_size]. See QKV Input in docs/gpt_attention.md,

        host_past_key_value_lengths: Tensor (On CPU)
            An INT32 tensor of shape [batch_size],

        host_max_attention_window_sizes: Tensor (On CPU)
            An INT32 tensor of shape [1].
            by default, the max_attention_window_size is determined by the shape of cache_indir_table.
            And we support independent max_attention_window_size for each layer.
            This controls the sliding-window-attention/cyclic-kv-cache features.

        context_lengths: Tensor (On GPU)
            The tensor that stores the context-phase sequence length of each request. Its shape
            is [batch_size]. See QKV Input in doc/functional.py,

        cache_indirection: Tensor (On GPU)
            The tensor to reconstruct the paths when using beam-search. Its
            shape is [batch_size, beam_width, max_seqlen]. See Beam-Search in
            docs/gpt_attention.md,

        host_request_types: Tensor = None (On CPU)
            The tensor on the host that indicates if a request is in context or
            generation phase. Its shape is [batch_size]. See Inflight Batching
            in docs/gpt_attention.md,

        layer_idx: int
            The index of this attention layer, used to access kv_cache_block_offsets,

        num_heads: int
            The number of heads,

        num_kv_heads: int
            The number of KV heads, generic to handle MHA/MQA/GQA,

        hidden_size_per_head: int
            The hidden size per head,

        q_scaling: float
            The value used to compute the scaling factor applied to the output
            of the Q*K^T product. See Scaling Factors in docs/gpt_attention.md,

        qk_tanh_scale: float
            The scale * tanh(value / scale) used to compute the scaling factor applied to the output
            of the Q*K^T product. Note this is only used by grok models.

        rotary_embedding_dim: int
            The dimension to compute RoPE. Use 0 when position_embedding_type is not RoPE.

        rotary_embedding_base: float
            The theta value to use for RoPE. Ignored when position_embedding_type is not RoPE.

        rotary_embedding_scale_type: RotaryScalingType
            The scaling type of RoPE. Ignored when position_embedding_type is not RoPE.
            Possible rotary scaling type:
                * RotaryScalingType.none
                * RotaryScalingType.linear
                * RotaryScalingType.dynamic

        rotary_embedding_scale: float
            The scale value to use for linear/dynamic scaling in RoPE.
            Ignored when position_embedding_type is not RoPE.
            Must be set to 1 (default) if rotary_embedding_scale_type is `none`.

        rotary_cos_sin: float2(cos/sin) Tensor
            The rotary cos/sin cache, which will be reused among different requests.
            It is taken as constant tensor.

        rotary_embedding_max_positions: int
            Needed only for `dynamic` RoPE scaling. Ignored otherwise.

        position_embedding_type: PositionEmbeddingType
            The position embedding type:
                * PositionEmbeddingType.learned_absolute
                * PositionEmbeddingType.relative
                * PositionEmbeddingType.rope_gptj
                * PositionEmbeddingType.rope_gpt_neox
                * PositionEmbeddingType.alibi
                * PositionEmbeddingType.alibi_with_scale

        kv_orig_quant_scale: Tensor
            The tensor to store the scaling factor for quantization to INT8/FP8
            in the KV cache. Its shape is [1]. See INT8/FP8 KV Cache in
            docs/gpt_attention.md,

        kv_quant_orig_scale: Tensor
            The tensor to store the scaling factor for dequantization from
            INT8/FP8 in the KV cache. Its shape is [1]. See INT8/FP8 KV Cache
            in docs/gpt_attention.md,

        attention_output_orig_quant_scale: Tensor
            The tensor to store the scaling factor for quantization to FP8
            in the KV cache. Its shape is [1].

        kv_cache_quant_mode: QuantMode (int flags)
            Do we enable the INT8 or FP8 KV cache?

        max_context_length: int32_t
            The length of the longest input sequence. See QKV Input in
            docs/gpt_attention.md,

        mask_type: int = 1
            The type of mask:
                * tensorrt_llm.layers.AttentionMaskType.padding for BERT,
                * tensorrt_llm.layers.AttentionMaskType.causal for GPT,
                * tensorrt_llm.layers.AttentionMaskType.bidirectional for ChatGLM-6B,
                * tensorrt_llm.layers.AttentionMaskType.bidirectionalglm for GLM-10B,
                * tensorrt_llm.layers.AttentionMaskType.blocksparse for Phi-3-small,

        block_sparse_block_size: int
            Block size in block sparse attention

        block_sparse_homo_head_pattern: bool
            Do all attention heads share same vertical stride pattern?

        block_sparse_num_local_blocks: int
            Number of active blocks near diagonal

        block_sparse_vertical_stride: int
            Stride of active blocks in vertical dimension

        alibi_slopes: Tensor
            The ALiBi slopes. The ALiBi bias is computed on-the-fly in the kernel
            when possible,

        tp_size: int
            The number of processes/GPUs when tensor parallelism is activated,

        tp_rank: int
            The rank of that process (when running tensor parallelism),

        kv_cache_block_offsets:
            The tensor of block offsets for the KV cache. Its shape is
            [num_layers, max_batch_size, max_beam_width, 2, max_blocks_per_sequence * 2],
            See KV cache section in docs/gpt_attention.md, on gpu,

        host_kv_cache_block_offsets:
            The same as kv_cache_block_offsets, but on cpu,

        host_kv_cache_pool_pointers:
            The tensor of pool pointers for the KV cache. Its shape is [2],
            See KV cache section in docs/gpt_attention.md, on gpu,

        do_cross_attention: bool = False
            Do we use this as cross attention instead of self attention,

        cross_qkv: Tensor = None
            The QKV tensor of encoder output hidden states. Its shape is [batch_size, max_seqlen, 3
            * hidden_dim] in padded mode and [1, num_tokens, 3 * hidden_dim] in
            packed mode,

        cross_qkv_length: Tensor = None
            The length of the longest encoder output sequence,

        encoder_input_lengths: Tensor
            The tensor that stores the length of each encoder input sequence. Its shape is [batch_size],

        relative_attention_bias: Tensor = None
            The relative attention bias [num_heads, max_seq_len, max_seq_len], or The relative attention embedding table for implicit mode, [num_heads, num_buckets].

        max_distance: int = 0
            The maximum distance of relative position in attention, for implicit mode.
            Default value is 0, meaning to use the regular mode of relative attention bias.
            Implicit mode is only enabled when passing in non-zero positive max_distance value.
            See relative attention bias in docs/gpt_attention.md

        host_context_lengths: Tensor = None (On CPU)
            A host tensor that contains the lengths of the different inputs,

        qkv_bias: Tensor = None,
            The qkv bias tensor.

        use_cache: bool = False
            Do we need to store kv cache ? not needed if there is no generation phase.

        spec_decoding_generation_lengths: Tensor = None,
            The generation phase tokens' lengths for each sequence.
            Shape: [batch_size]

        spec_decoding_position_offsets: Tensor = None,
            The speculative decoding tokens's position offsets (shared by all sequences).
            Shape: [batch_size, num_draft_tokens + 1].

        spec_decoding_packed_mask: Tensor = None,
            The speculative decoding tokens's attention mask (packed into uint32_t bits).
            Shape: [batch_size, num_draft_tokens + 1, divUp(num_draft_tokens + 1, 32)].

    Returns:
        The tensor produced by that layer.
    '''
    assert host_request_types is not None
    assert (alibi_slopes is not None) == (position_embedding_type.is_alibi())
    attn_plg_creator = trt.get_plugin_registry().get_plugin_creator(
        'GPTAttention', '1', TRT_LLM_PLUGIN_NAMESPACE)
    assert attn_plg_creator is not None
    assert host_context_lengths is not None or not default_net(
    ).plugin_config.remove_input_padding
    assert isinstance(max_context_length, int)
    assert host_max_attention_window_sizes is not None
    assert host_sink_token_length is not None

    paged_kv_cache_flag = default_net().plugin_config.paged_kv_cache
    if isinstance(qkv, list):
        is_unfuse_qkv_gemm = 1
    else:
        is_unfuse_qkv_gemm = 0
    unfuse_qkv_gemm = trt.PluginField(
        "unfuse_qkv_gemm", np.array(np.int8(is_unfuse_qkv_gemm), dtype=np.int8),
        trt.PluginFieldType.INT8)

    layer_idx = trt.PluginField("layer_idx", np.array(layer_idx,
                                                      dtype=np.int32),
                                trt.PluginFieldType.INT32)
    nheads = trt.PluginField("num_heads", np.array(num_heads, dtype=np.int32),
                             trt.PluginFieldType.INT32)
    vision_start = trt.PluginField("vision_start",
                                   np.array(vision_start, dtype=np.int32),
                                   trt.PluginFieldType.INT32)
    vision_length = trt.PluginField("vision_length",
                                    np.array(vision_length, dtype=np.int32),
                                    trt.PluginFieldType.INT32)
    num_kv_heads = trt.PluginField("num_kv_heads",
                                   np.array(num_kv_heads, dtype=np.int32),
                                   trt.PluginFieldType.INT32)
    head_size = trt.PluginField("head_size",
                                np.array(hidden_size_per_head, dtype=np.int32),
                                trt.PluginFieldType.INT32)
    unidirectional = trt.PluginField("unidirectional",
                                     np.array(1, dtype=np.int32),
                                     trt.PluginFieldType.INT32)
    q_scaling = trt.PluginField("q_scaling",
                                np.array(q_scaling, dtype=np.float32),
                                trt.PluginFieldType.FLOAT32)
    qk_tanh_scale = trt.PluginField("qk_tanh_scale",
                                    np.array(qk_tanh_scale, dtype=np.float32),
                                    trt.PluginFieldType.FLOAT32)
    rotary_embedding_dim = trt.PluginField(
        "rotary_embedding_dim", np.array(rotary_embedding_dim, dtype=np.int32),
        trt.PluginFieldType.INT32)
    rotary_embedding_base = trt.PluginField(
        "rotary_embedding_base",
        np.array(rotary_embedding_base, dtype=np.float32),
        trt.PluginFieldType.FLOAT32)
    rotary_embedding_scale_type = trt.PluginField(
        "rotary_embedding_scale_type",
        np.array(rotary_embedding_scale_type, dtype=np.int8),
        trt.PluginFieldType.INT8)
    rotary_embedding_scale = trt.PluginField(
        "rotary_embedding_scale",
        np.array(rotary_embedding_scale, dtype=np.float32),
        trt.PluginFieldType.FLOAT32)
    rotary_embedding_short_m_scale = trt.PluginField(
        "rotary_embedding_short_m_scale",
        np.array(rotary_embedding_short_m_scale, dtype=np.float32),
        trt.PluginFieldType.FLOAT32)
    rotary_embedding_long_m_scale = trt.PluginField(
        "rotary_embedding_long_m_scale",
        np.array(rotary_embedding_long_m_scale, dtype=np.float32),
        trt.PluginFieldType.FLOAT32)
    rotary_embedding_max_positions = trt.PluginField(
        "rotary_embedding_max_positions",
        np.array(rotary_embedding_max_positions, dtype=np.int32),
        trt.PluginFieldType.INT32)
    rotary_embedding_original_max_positions = trt.PluginField(
        "rotary_embedding_original_max_positions",
        np.array(rotary_embedding_original_max_positions, dtype=np.int32),
        trt.PluginFieldType.INT32)
    position_embedding_type = trt.PluginField(
        "position_embedding_type",
        np.array(int(position_embedding_type), dtype=np.int8),
        trt.PluginFieldType.INT8)
    context_fmha_type = trt.PluginField(
        "context_fmha_type",
        np.array(np.int8(default_net().plugin_config.context_fmha_type),
                 dtype=np.int8), trt.PluginFieldType.INT8)
    remove_input_padding = trt.PluginField(
        "remove_input_padding",
        np.array(np.int8(default_net().plugin_config.remove_input_padding),
                 dtype=np.int8), trt.PluginFieldType.INT8)
    is_spec_decoding_enabled = trt.PluginField(
        "is_spec_decoding_enabled",
        np.array(np.int8(spec_decoding_packed_mask is not None), dtype=np.int8),
        trt.PluginFieldType.INT8)
    p_dtype = default_net().plugin_config.gpt_attention_plugin
    pf_type = trt.PluginField(
        "type_id", np.array([int(str_dtype_to_trt(p_dtype))], np.int32),
        trt.PluginFieldType.INT32)
    mask_type = trt.PluginField("mask_type", np.array([int(mask_type)],
                                                      np.int32),
                                trt.PluginFieldType.INT32)
    block_sparse_block_size = trt.PluginField(
        "block_sparse_block_size", np.array([block_sparse_block_size],
                                            np.int32),
        trt.PluginFieldType.INT32)
    block_sparse_homo_head_pattern = trt.PluginField(
        "block_sparse_homo_head_pattern",
        np.array(np.int8(block_sparse_homo_head_pattern), np.int8),
        trt.PluginFieldType.INT8)
    block_sparse_num_local_blocks = trt.PluginField(
        "block_sparse_num_local_blocks",
        np.array([block_sparse_num_local_blocks], np.int32),
        trt.PluginFieldType.INT32)
    block_sparse_vertical_stride = trt.PluginField(
        "block_sparse_vertical_stride",
        np.array([block_sparse_vertical_stride], np.int32),
        trt.PluginFieldType.INT32)
    multi_block_mode = trt.PluginField(
        "multi_block_mode",
        np.array(np.int8(default_net().plugin_config.multi_block_mode),
                 dtype=np.int8), trt.PluginFieldType.INT8)
    enable_xqa = trt.PluginField(
        "enable_xqa",
        np.array(np.int8(default_net().plugin_config.enable_xqa),
                 dtype=np.int8), trt.PluginFieldType.INT8)
    tp_size = trt.PluginField("tp_size", np.array(tp_size, dtype=np.int32),
                              trt.PluginFieldType.INT32)
    tp_rank = trt.PluginField("tp_rank", np.array(tp_rank, dtype=np.int32),
                              trt.PluginFieldType.INT32)
    kv_cache_quant_mode_field = trt.PluginField(
        "kv_cache_quant_mode",
        np.array(np.int8(kv_cache_quant_mode), dtype=np.int32),
        trt.PluginFieldType.INT32)
    paged_kv_cache = trt.PluginField(
        "paged_kv_cache", np.array(paged_kv_cache_flag, dtype=np.int32),
        trt.PluginFieldType.INT32)
    tokens_per_block = trt.PluginField(
        "tokens_per_block",
        np.array(default_net().plugin_config.tokens_per_block, dtype=np.int32),
        trt.PluginFieldType.INT32)
    max_context_length = trt.PluginField("max_context_length",
                                         np.array(max_context_length, np.int32),
                                         trt.PluginFieldType.INT32)
    pos_shift_enabled = trt.PluginField(
        "pos_shift_enabled",
        np.array(np.int8(default_net().plugin_config.streamingllm),
                 dtype=np.int8), trt.PluginFieldType.INT8)
    dense_context_fmha = trt.PluginField(
        "dense_context_fmha",
        np.array(np.int8(default_net().plugin_config.streamingllm),
                 dtype=np.int8), trt.PluginFieldType.INT8)
    if qkv_bias is None:
        qkv_bias_enabled = trt.PluginField("qkv_bias_enabled",
                                           np.array(0, dtype=np.int8),
                                           trt.PluginFieldType.INT8)
    else:
        qkv_bias_enabled = trt.PluginField("qkv_bias_enabled",
                                           np.array(1, dtype=np.int8),
                                           trt.PluginFieldType.INT8)
    do_cross_attention_field = trt.PluginField(
        "do_cross_attention",
        np.array(np.int8(do_cross_attention), dtype=np.int8),
        trt.PluginFieldType.INT8)
    max_distance = trt.PluginField("max_distance",
                                   np.array(max_distance, dtype=np.int32),
                                   trt.PluginFieldType.INT32)
    use_paged_context_fmha_field = trt.PluginField(
        "use_paged_context_fmha",
        np.array(np.int8(default_net().plugin_config.use_paged_context_fmha),
                 dtype=np.int8), trt.PluginFieldType.INT8)
    use_fp8_context_fmha_field = trt.PluginField(
        "use_fp8_context_fmha",
        np.array(np.int8(default_net().plugin_config.use_fp8_context_fmha),
                 dtype=np.int8), trt.PluginFieldType.INT8)
    use_cache_pf = trt.PluginField("use_cache",
                                   np.array([use_cache], dtype=np.int32),
                                   trt.PluginFieldType.INT32)

    pfc = trt.PluginFieldCollection([
        layer_idx, nheads, vision_start, vision_length, num_kv_heads, head_size,
        unidirectional, q_scaling, qk_tanh_scale, position_embedding_type,
        rotary_embedding_dim, rotary_embedding_base,
        rotary_embedding_scale_type, rotary_embedding_scale,
        rotary_embedding_short_m_scale, rotary_embedding_long_m_scale,
        rotary_embedding_max_positions, rotary_embedding_original_max_positions,
        tp_size, tp_rank, unfuse_qkv_gemm, context_fmha_type, multi_block_mode,
        enable_xqa, kv_cache_quant_mode_field, remove_input_padding, mask_type,
        block_sparse_block_size, block_sparse_homo_head_pattern,
        block_sparse_num_local_blocks, block_sparse_vertical_stride,
        paged_kv_cache, tokens_per_block, pf_type, max_context_length,
        qkv_bias_enabled, do_cross_attention_field, max_distance,
        pos_shift_enabled, dense_context_fmha, use_paged_context_fmha_field,
        use_fp8_context_fmha_field, use_cache_pf, is_spec_decoding_enabled
    ])

    attn_plug = attn_plg_creator.create_plugin("causal_attn", pfc)
    plug_inputs = [*qkv] if is_unfuse_qkv_gemm else [qkv]
    if use_cache:
        plug_inputs += [
            sequence_length,
            host_past_key_value_lengths,
            host_max_attention_window_sizes,
            host_sink_token_length,
            context_lengths,
            cache_indirection,
            host_request_types,
        ]
    else:
        plug_inputs += [
            host_max_attention_window_sizes,
            host_sink_token_length,
            context_lengths,
            host_request_types,
        ]
    if use_cache:
        if paged_kv_cache_flag:
            assert kv_cache_block_offsets is not None, "Paged kv cache is enabled, the kv_cache_block_offsets tensor shall not be None"
            assert host_kv_cache_block_offsets is not None, "Paged kv cache is enabled, the host_kv_cache_block_offsets tensor shall not be None"
            assert host_kv_cache_pool_pointers is not None, "Paged kv cache is enabled, the host_kv_cache_pool_pointers tensor shall not be None"
            plug_inputs += [
                kv_cache_block_offsets, host_kv_cache_block_offsets,
                host_kv_cache_pool_pointers
            ]
        else:
            plug_inputs += [past_key_value]

    if use_cache and kv_cache_quant_mode.has_kv_cache_quant():
        plug_inputs += [kv_orig_quant_scale, kv_quant_orig_scale]

    if attention_output_orig_quant_scale is not None:
        assert default_net(
        ).plugin_config.use_fp8_context_fmha, "FP8 Context FMHA needs to be enabled"
        plug_inputs += [attention_output_orig_quant_scale]

    if rotary_cos_sin is not None:
        plug_inputs += [rotary_cos_sin]
    if rotary_embedding_scaling_factors is not None:
        plug_inputs += [rotary_embedding_scaling_factors]

    if alibi_slopes is not None:
        plug_inputs += [alibi_slopes]

    if relative_attention_bias is not None:
        plug_inputs += [relative_attention_bias]

    if do_cross_attention:
        plug_inputs += [cross_qkv, cross_qkv_length, encoder_input_lengths]

    if default_net().plugin_config.remove_input_padding:
        plug_inputs += [host_context_lengths]

    if qkv_bias is not None:
        plug_inputs += [qkv_bias]

    if spec_decoding_packed_mask is not None:
        # add position_ids as well only if speculative decoding mode
        assert spec_decoding_position_offsets is not None
        assert spec_decoding_generation_lengths is not None
        plug_inputs += [
            spec_decoding_generation_lengths, spec_decoding_packed_mask,
            spec_decoding_position_offsets
        ]

    for idx, i in enumerate(plug_inputs):
        assert i is not None, f"Found None input for {idx} th item in plugin inputs {plug_inputs}"

    plug_inputs = [i.trt_tensor for i in plug_inputs]
    layer = default_trtnet().add_plugin_v2(plug_inputs, attn_plug)
    _add_plugin_info(layer, attn_plg_creator, "causal_attn", pfc)
    output = _create_tensor(layer.get_output(0), layer)
    present_key_value = None
    if use_cache and not paged_kv_cache_flag:
        present_key_value = _create_tensor(layer.get_output(1), layer)
        assert present_key_value is not None
        expected_outputs = 2
    else:
        expected_outputs = 1

    assert layer.num_outputs == expected_outputs, \
        f"Plugin outputs number mismatch with expected, got {layer.num_outputs}, expected {expected_outputs}"

    if kv_cache_quant_mode.has_int8_kv_cache(
    ) and not default_net().strongly_typed:
        if not paged_kv_cache_flag:
            # past key value
            layer.get_input(8).set_dynamic_range(-127, 127)
            # present key value
            layer.get_output(1).set_dynamic_range(-127, 127)
        else:
            layer.get_input(0).set_dynamic_range(-127, 127)
            layer.get_input(1).set_dynamic_range(-127, 127)
            layer.get_output(0).set_dynamic_range(-127, 127)
    assert output is not None
    return output, present_key_value


def assertion(condition: Tensor, message: str = '') -> None:
    default_trtnet().add_assertion(condition.trt_tensor, message)


def layer_norm(input: Tensor,
               normalized_shape: Union[int, Tuple[int]],
               weight: Optional[Tensor] = None,
               bias: Optional[Tensor] = None,
               eps: float = 1e-05,
               use_diff_of_squares: bool = True) -> Tensor:
    '''
    Add a layer-norm operation on a tensor.

    That operation applies the layer-normalization to its input tensor. In its
    simplest form, for large language models, the 'normalized_shape' should be
    set to the hidden dimension of the activation tensor. Otherwise, it is the
    shape of the normalized fraction of the tensor (starting from the
    right-most dimension).

    The 'weight' tensor corresponds to 'gamma' in the layer-norm formula and
    'bias' is 'beta'. The 'eps' value is added to the variance before computing
    the squared-root.

    This implementation (when using the plugin) supports an additional flag to
    enable/disable the use of a difference of squares ('Var = Mean(X^2) -
    Mean(X)^2').

    Parameters:
        input : Tensor
            The tensor to normalize.

        normalized_shape : Union[int, Tuple[int]]
            The shape of the sub-tensor that is normalized. Use 'hidden_dim' to
            normalize the inner-most dimension of an activation tensor in LLMs.

        weight : Optional[Tensor] = None
            The 'gamma' term in layer-norm. Its shape must be
            'normalized_shape'.

        bias : Optional[Tensor] = None
            The 'beta' term in layer-norm. Its shape must be
            'normalized_shape'.

        eps : float
            The epsilon term to be added to the variance in the squared-root.

        use_diff_of_squares : bool
            Does the plugin use the difference of squares to compute the
            variance?

    Returns:
        The output tensor of that operation.
    '''
    input, weight = broadcast_helper(input, weight)
    input, bias = broadcast_helper(input, bias)
    if isinstance(normalized_shape, int):  # FIXME: better way?
        axis = input.ndim() - 1
    else:
        axis = input.ndim() - len(normalized_shape)
    axes_mask = 0
    for i in range(axis, input.ndim()):
        axes_mask |= 1 << i
    layer = default_trtnet().add_normalization(input.trt_tensor,
                                               weight.trt_tensor,
                                               bias.trt_tensor, axes_mask)
    layer.epsilon = eps
    return _create_tensor(layer.get_output(0), layer)


def rms_norm(input: Tensor,
             normalized_shape: Union[int, Tuple[int]],
             weight: Optional[Tensor] = None,
             eps: float = 1e-06) -> Tensor:
    '''
    Add a RMS norm operation on a tensor.

    That operation applies the rms-normalization to its input tensor. In its
    simplest form, for large language models, the 'normalized_shape' should be
    set to the hidden dimension of the activation tensor. Otherwise, it is the
    shape of the normalized fraction of the tensor (starting from the
    right-most dimension).

    The 'weight' tensor corresponds to 'gamma' in the rms-norm formula.
    The 'eps' value is added to the variance before computing the squared-root.

    Parameters:
        input: Tensor
            The tensor to normalize.

        normalized_shape : Union[int, Tuple[int]]
            The shape of the sub-tensor that is normalized. Use 'hidden_dim' to
            normalize the inner-most dimension of an activation tensor in LLMs.

        weight : Optional[Tensor] = None
            The 'gamma' term in layer-norm. Its shape must be
            'normalized_shape'.

        eps : float
            The epsilon term to be added to the variance in the squared-root.weig
    Returns:
        The output tensor of that operation.
    '''
    normalized_shape = [normalized_shape] if isinstance(
        normalized_shape, int) else normalized_shape

    dim = tuple([-i - 1 for i in range(len(normalized_shape))])

    with precision("float32"):
        input_dtype = input.dtype
        fp32_input = cast(input, "float32")
        varx = pow(fp32_input, 2.0)

        varx = varx.mean(dim=dim, keepdim=True)
        denom = varx + eps
        denom = denom.sqrt()
        fp32_y = fp32_input / denom
        y = cast(fp32_y, input_dtype)

    if weight is not None:
        y = y * weight

    return y


def repeat_interleave(tensor: Tensor, repeats: int, dim: int) -> Tensor:
    '''
    Repeats elements of a tensor along an axis.

    Parameters:
        repeats : int
            The number of repetitions along axis specified.
        dim : int
            The dimension along which repetitions are performed.

    Returns:
        A tensor with the same shape as input except for repeated elements along specified dim.

    TODO: Allow repeats to be a list of integers and dim to be unspecified.
    '''
    expanded_tensor = expand_dims(tensor, dim + 1)
    tile_output_size = concat([
        repeats if i == (dim + 1) else shape(expanded_tensor, i)
        for i in range(expanded_tensor.ndim())
    ])
    tile = expand(expanded_tensor, tile_output_size)
    tile_reshape_size = [shape(tensor, i) for i in range(tensor.ndim())]
    tile_reshape_size[dim] = tile_reshape_size[dim] * repeats
    tensor = tile.view(concat(tile_reshape_size))
    return tensor


def generate_alibi_slopes(num_heads: int,
                          tp_size: int = 1,
                          tp_rank: int = 0,
                          alibi_scale: float = 1.0,
                          alibi_bias_max: int = 8) -> np.ndarray:
    '''
    Compute the ALiBi slopes as described in https://arxiv.org/abs/2211.05100.

    Parameters:
        num_heads : int
            The number of heads.
        dtype : trt.DataType
            The data type of the returned slopes
        tp_size : int
            The tensor parallelism size
        tp_rank : int
            The tensor parallelism rank

    Returns:
        A constant tensor that contains the ALiBi slopes.
    '''
    start_head_id = 0
    end_head_id = num_heads

    if tp_size > 1:
        rank_heads = num_heads // tp_size
        start_head_id = rank_heads * tp_rank
        end_head_id = start_head_id + rank_heads

    closest_power_of_2 = 2**np.floor(np.log2(num_heads))
    # FT's implementation
    # https://github.com/NVIDIA/FasterTransformer/blob/main/src/fastertransformer/kernels/gen_relative_pos_bias.cu#L248
    slopes_ft = []
    for h_id in range(start_head_id, end_head_id):
        if h_id < closest_power_of_2:
            slopes_ft.append(
                np.power(
                    2**(-(2**-(np.log2(closest_power_of_2) -
                               np.log2(alibi_bias_max)))), h_id + 1))
        else:
            slopes_ft.append(
                np.power(
                    2**(-(2**-(np.log2(closest_power_of_2 * 2) -
                               np.log2(alibi_bias_max)))),
                    (h_id - closest_power_of_2) * 2 + 1))
    slopes = np.asarray(slopes_ft, dtype=np.float32)

    slopes = alibi_scale * slopes
    slopes = slopes.reshape(1, (end_head_id - start_head_id), 1, 1)
    return slopes


def generate_alibi_biases(slopes: Tensor, key_length: Tensor) -> Tensor:
    '''
    Compute the ALiBi biases as described in https://arxiv.org/abs/2211.05100.

    The ALiBi biases are added to the result of the Q*K^T product in the
    multi-head attention block.

    Parameters:
        slopes : Tensor
            The slopes.

        key_length : Tensor
            The size of the K vector per head.

    Returns:
        A constant tensor that contains the ALiBi biases.
    '''
    # We don't need to care about the batch size or query length since we can just broadcast
    # across the batch and query dimensions

    trt_0 = constant(int32_array(0))
    arange_shape = concat([1, 1, 1, key_length])

    arange_tensor = arange(trt_0, key_length, "float32").view(arange_shape)
    return slopes * arange_tensor


def expand_mask(mask: Tensor, tgt_len: Optional[Tensor] = None) -> Tensor:
    '''
    Expand an attention mask.

    That function adds the sequence of operations to expand from a tensor of
    shape '[batch_size, src_seq_len]' to a tensor of shape
    '[batch_size, 1, tgt_seq_len, src_seq_len]'. It can be used to create the
    mask applied to the Q*K^T product before the softmax operation in the
    multi-head attention block.

    Parameters:
        mask : Tensor
            The input mask

        tgt_len : Optional[Tensor]
            The dimension of the 3rd dimension in the output tensor. If None,
            the 2nd dimension of the input is used.

    Returns:
        The tensor created by that sequence of operations.
    '''
    bsz = shape(mask, 0)
    src_len = shape(mask, 1)
    tgt_len = tgt_len if tgt_len is not None else src_len

    mask = mask.view(concat([bsz, 1, 1, src_len]))

    mask = expand(mask, concat([bsz, 1, tgt_len, src_len]))
    mask = where(mask == 0, float('-inf'), 0.0)
    return mask


def gather_last_token_logits(hidden_states: Tensor, last_token_ids: Tensor,
                             remove_input_padding: bool) -> Tensor:
    '''
    Extract the logits that correspond to the last token from the hidden states.

    That function adds the operations to extract the logits of the last tokens
    in a batch of sequences.

    Depending on whether 'remove_input_padding' is 'True' or 'False', that
    function assumes inputs of different shapes.

    When 'remove_input_padding' is 'True', the 'hidden_states' tensor is
    assumed to be packed. It has a shape '[num_tokens, hidden_dim]' where
    'num_tokens' is the sum of the lengths of the sequences in the batch and
    'hidden_dim' is the hidden dimension. The 'last_tokens_ids' is a 1D tensor
    that encodes the inclusive prefix-sums of the lengths of the sequences in
    the batch.

    When 'remove_input_padding' is 'False', the 'hidden_states' tensor is
    assumed to be padded. It has a shape '[batch_size, max_seqlen, hidden_dim]'
    where 'max_seqlen' is the length of the longest sequence in the batch and
    'hidden_dim' is the hidden dimension.  The 'last_token_ids' is a 1D tensor
    that encodes the length of each sequence in the batch.

    In both cases, that function produces a tensor of shape '[batch_size,
    hidden_size]' where the row at index 'i' corresponds to the logits of the
    last token from the 'i'-th sequence.

    Parameters:
        hidden_states : Tensor
            The hidden states

        last_token_ids : Tensor
            The inclusive prefix-sum of the lengths or the lengths of the
            sequences in the batch.

        remove_input_padding : bool
            Indicate if the hidden_states are packed ('True') or padded
            ('False').

    Returns:
        The tensor created by that sequence of operations.
    '''
    if last_token_ids is None:
        return hidden_states

    if remove_input_padding:
        hidden_states = index_select(hidden_states, 0,
                                     last_token_ids - 1)  # [seq_len, hidden]

        hidden_states = hidden_states.view(
            concat([shape(last_token_ids, 0),
                    shape(hidden_states, 1)]))
    else:
        ndim = last_token_ids.ndim()
        if ndim == 1:
            # only calculate logits for the last token
            # [batch_size, seqlen, hidden_size] -> [batch_size, hidden_size]
            last_token_ids = last_token_ids.view(
                concat([shape(last_token_ids, 0), 1, 1]))
            last_token_ids = expand(
                last_token_ids,
                concat([shape(last_token_ids, 0), 1,
                        shape(hidden_states, 2)]))
            last_token_ids = last_token_ids - 1
            hidden_states = gather(
                hidden_states, dim=1, indices=last_token_ids).view(
                    concat([shape(hidden_states, 0),
                            shape(hidden_states, 2)]))
        elif ndim == 2:  # speculative decoding needs last few token's logits
            # last_token_ids is of shape [batch_size, num_last_tokens]
            # So [batch_size, seqlen, hidden_size] -> [batch_size, num_last_tokens, hidden_size]
            last_token_ids = last_token_ids.view(
                concat([shape(last_token_ids, 0),
                        shape(last_token_ids, 1), 1]))
            last_token_ids = expand(
                last_token_ids,
                concat([
                    shape(last_token_ids, 0),
                    shape(last_token_ids, 1),
                    shape(hidden_states, 2)
                ]))
            hidden_states = gather(hidden_states, dim=1, indices=last_token_ids)
    return hidden_states


ACT2FN = {
    'relu': relu,
    'tanh': tanh,
    'gelu': gelu,
    'gelu_new': gelu,
    'gelu_fast': gelu,
    'geglu': geglu,
    'gegelu': gegelu,
    'identity': identity,
    'silu': silu,
    'softplus': softplus,
    'squared-relu': squared_relu,
    'swiglu': swiglu,
    'fast-swiglu': swiglu,
}

GATED_ACT_2_ACT = {
    'swiglu': 'silu',
    'fast-swiglu': 'silu',
    'geglu': 'gelu',
}


def is_gated_activation(activation):
    '''
    Is a given activation function gated?

    Parameters:
        activation : str
            The name of the activation function.

    Returns:
        True if the function is gated, False otherwise.
    '''
    assert activation in ACT2FN
    return activation in GATED_ACT_2_ACT


def non_gated_version(activation):
    '''
    Given an activation function, get the non-gated version.

    If the activation function is non-gated, it returns the same activation
    function name.

    For example, that function returns 'silu' for 'swiglu' and 'relu' for
    'relu'.

    Parameters:
        activation : str
            The name of the activation function.

    Returns:
        The name of the non-gated activation function.
    '''
    if is_gated_activation(activation):
        return GATED_ACT_2_ACT[activation]
    return activation


def lora_plugin(
    input: Tensor = None,
    in_hidden_size: int = 0,
    out_hidden_sizes: List[int] = [0],
    host_request_types: Tensor = None,
    transa: bool = False,
    transb: bool = False,
    host_context_lengths: Tensor = None,  # for pad-free input mode
    max_context_length: int = 0,
    max_low_rank: int = 0,
    lora_ranks: List[Tensor] = None,
    lora_weights_pointers: List[Tensor] = None,
    weight_index: int = 0,
):
    '''
    Parameters:
        lora_ids : cpu Tensor = None
            A tensor that contains the lora ids of different inputs.

        in_hidden_size/out_hidden_size : int
            the lora computation workflow is
            [M, in_hidden_size] -> [M, low_rank] -> [M, out_hidden_size]

        host_request_types : Tensor = None
            The tensor on the host that indicates if a request is in context or
            generation phase. Its shape is [batch_size]. See Inflight Batching
            in docs/gpt_attention.md,

        transa : bool
            Is the first input transposed? Set to 'True' if you want the first
            input to be transposed, 'False' otherwise.

        transb : bool
            Is the second input transposed? Set to 'True' if you want the
            second input to be transposed, 'False' otherwise.

        host_context_lengths: cpu Tensor = None
            A host tensor that contains the lengths of the different inputs,

        max_context_length : int
            Maximum length during context phase, used to determine the workspace size.

        max_low_rank : int
            Maximum low_rank, used to determine the workspace size.

        lora_ranks : cpu Tensor with shape [batch_size]
            The low_rank of each request

        lora_weights_pointers : cpu int64 Tensor with shape [batch_size, 2]
            The weights pointers of each request. Consist of in_pointer and out_pointer.

        weight_index : int
            The index of weight if the weight pointer pointing to multiple weights.

    Return:
        The tensor produced by that layer.

    '''
    assert host_context_lengths is not None or not default_net(
    ).plugin_config.remove_input_padding

    trt.get_plugin_registry().plugin_creator_list
    in_hidden_size_field = trt.PluginField(
        "in_hidden_size", np.array(in_hidden_size, dtype=np.int32),
        trt.PluginFieldType.INT32)
    out_hidden_size_field_list = [
        trt.PluginField(f"out_hidden_size_{i}", np.array(o, dtype=np.int32),
                        trt.PluginFieldType.INT32)
        for i, o in enumerate(out_hidden_sizes)
    ]
    transa = 1 if transa else 0
    transa = trt.PluginField("transa", np.array(transa, dtype=np.int32),
                             trt.PluginFieldType.INT32)
    transb = 1 if transb else 0
    transb = trt.PluginField("transb", np.array(transb, dtype=np.int32),
                             trt.PluginFieldType.INT32)

    plg_creator = trt.get_plugin_registry().get_plugin_creator(
        'Lora', '1', TRT_LLM_PLUGIN_NAMESPACE)
    assert plg_creator is not None

    p_dtype = default_net().plugin_config.lora_plugin
    pf_type = trt.PluginField(
        "type_id", np.array([int(str_dtype_to_trt(p_dtype))], np.int32),
        trt.PluginFieldType.INT32)
    remove_input_padding = trt.PluginField(
        "remove_input_padding",
        np.array(np.int8(default_net().plugin_config.remove_input_padding),
                 dtype=np.int8), trt.PluginFieldType.INT8)
    max_context_length_field = trt.PluginField(
        "max_context_length", np.array(max_context_length, dtype=np.int32),
        trt.PluginFieldType.INT32)
    max_low_rank_field = trt.PluginField("max_low_rank",
                                         np.array(max_low_rank, dtype=np.int32),
                                         trt.PluginFieldType.INT32)
    weight_index_field = trt.PluginField("weight_index",
                                         np.array(weight_index, dtype=np.int32),
                                         trt.PluginFieldType.INT32)
    num_lora_modules = len(out_hidden_sizes)
    num_lora_modules_field = trt.PluginField(
        "num_lora_modules", np.array(num_lora_modules, dtype=np.int32),
        trt.PluginFieldType.INT32)

    pfc = trt.PluginFieldCollection([
        in_hidden_size_field, transa, transb, num_lora_modules_field, pf_type,
        remove_input_padding, max_context_length_field, max_low_rank_field,
        weight_index_field
    ] + out_hidden_size_field_list)
    lora_plug = plg_creator.create_plugin("lora", pfc)

    plug_inputs = [input.cast(p_dtype), host_request_types
                   ] + lora_ranks + lora_weights_pointers

    if default_net().plugin_config.remove_input_padding:
        plug_inputs += [host_context_lengths]

    plug_inputs = [i.trt_tensor for i in plug_inputs]
    layer = default_trtnet().add_plugin_v2(plug_inputs, lora_plug)

    if num_lora_modules == 1:
        return _create_tensor(layer.get_output(0), layer).cast(input.dtype)
    else:
        return [
            _create_tensor(layer.get_output(i), layer).cast(input.dtype)
            for i in range(num_lora_modules)
        ]


def mamba_conv1d(input: Tensor,
                 conv_state_or_ptr: Tensor,
                 conv_weight: Tensor,
                 conv_bias: Tensor,
                 host_request_types: Tensor,
                 last_token_ids: Tensor,
                 dim: int,
                 dconv: int,
                 dtype: str,
                 host_context_lengths: Optional[Tensor] = None,
                 slot_mapping: Optional[Tensor] = None,
                 apply_silu: bool = True):
    '''
    Parameters:
        input : Tensor (On GPU)
            The input tensor. Its shape is [batch_size, seq_len, dim] or [num_tokens, dim] for remove_input_padding

        conv_state_or_ptr : Tensor (On GPU or CPU)
            The conv state tensor. Its shape is [batch_size, dconv - 1, dim]
            Or the CPU tensor of shape [1] for the pointer of paged states.

        conv_weight : Tensor (On GPU)
            The weight tensor. Its shape is [1, dconv, dim]

        conv_bias : Tensor (On GPU)
            The bias tensor. Its shape is [dim]

        host_request_types : Tensor (On CPU)
            The tensor on the host that indicates if a request is in context or
            generation phase. Its shape is [batch_size]. See Inflight Batching
            in docs/gpt_attention.md,

        last_token_ids : Tensor (On GPU)
            The inclusive prefix-sum of the lengths or the lengths of the
            sequences in the batch.

        dim : int
            The hidden dimension of conv1d

        dconv : int
            The window size of conv1d

        dtype: str
            data type

        host_context_lengths: Tensor (On CPU) (Optional)
            A host tensor that contains the lengths of the different inputs,

        slot_mapping: Tensor (On GPU) (Optional)
            Real page index in state. Its shape is [dim], used for paged state, each page shape is [dconv, dim]

        apply_silu: bool
            Is there a SiLU operation after the conv1d? When True apply
            SiLU activation function after the conv1d.
    '''
    assert host_request_types is not None
    mamba_conv1d_plg_creator = trt.get_plugin_registry().get_plugin_creator(
        'MambaConv1d', '1', TRT_LLM_PLUGIN_NAMESPACE)
    assert mamba_conv1d_plg_creator is not None

    dim = trt.PluginField("dim", np.array(dim, dtype=np.int32),
                          trt.PluginFieldType.INT32)
    dconv = trt.PluginField("dconv", np.array(dconv, dtype=np.int32),
                            trt.PluginFieldType.INT32)
    pf_type = trt.PluginField(
        "type_id", np.array([int(str_dtype_to_trt(dtype))], np.int32),
        trt.PluginFieldType.INT32)
    remove_input_padding = trt.PluginField(
        "remove_input_padding",
        np.array(np.int8(default_net().plugin_config.remove_input_padding),
                 dtype=np.int8), trt.PluginFieldType.INT8)
    paged_state = trt.PluginField(
        "paged_state",
        np.array(np.int8(default_net().plugin_config.paged_state),
                 dtype=np.int8), trt.PluginFieldType.INT8)
    apply_silu = trt.PluginField("apply_silu",
                                 np.array(np.int8(apply_silu), dtype=np.int8),
                                 trt.PluginFieldType.INT8)

    pfc = trt.PluginFieldCollection(
        [dim, dconv, pf_type, remove_input_padding, paged_state, apply_silu])
    mamba_conv1d_plug = mamba_conv1d_plg_creator.create_plugin(
        "mamba_conv1d", pfc)
    plug_inputs = [
        input, conv_state_or_ptr, conv_weight, conv_bias, host_request_types,
        last_token_ids
    ]
    if default_net().plugin_config.remove_input_padding:
        plug_inputs += [host_context_lengths]
    if default_net().plugin_config.paged_state:
        plug_inputs += [slot_mapping]
    plug_inputs = [i.trt_tensor for i in plug_inputs]

    layer = default_trtnet().add_plugin_v2(plug_inputs, mamba_conv1d_plug)
    _add_plugin_info(layer, mamba_conv1d_plg_creator, "mamba_conv1d", pfc)
    output = _create_tensor(layer.get_output(0), layer)
    if default_net().plugin_config.paged_state:
        return output, None
    else:
        present_state = _create_tensor(layer.get_output(1), layer)
        return output, present_state


def selective_scan(input: Tensor,
                   state_or_ptr: Tensor,
                   delta: Tensor,
                   delta_bias: Tensor,
                   A: Tensor,
                   BC: Tensor,
                   D: Tensor,
                   z: Tensor,
                   host_request_types: Tensor,
                   last_token_ids: Tensor,
                   dim: int,
                   dstate: int,
                   dt_rank: int,
                   is_variable_B: bool,
                   is_variable_C: bool,
                   delta_softplus: bool,
                   dtype: str,
                   slot_mapping: Optional[Tensor] = None):
    '''
    Parameters:
        input : Tensor (On GPU)
            The input tensor. Its shape is [batch_size, seq_len, dim]

        state_or_ptr : Tensor (On GPU or CPU)
            The ssm state tensor. Its shape is [batch_size, dstate, dim]
            Or the CPU tensor of shape [1] for the pointer of paged states.

        delta : Tensor (On GPU)
            The delta tensor. Its shape is [batch_size, seq_len, dim] or [num_tokens, dim] for remove_input_padding

        delta_bias : Tensor (On GPU)
            The delta bias tensor. Its shape is [dim]

        A : Tensor (On GPU)
            A matrix. Its shape is [dstate, dim]

        BC : Tensor (On GPU)
            B matrix. Its shape is [batch_size, seq_len, dstate * 2] or [num_tokens, dstate * 2] for remove_input_padding

        D : Tensor (On GPU)
            D matrix. Its shape is [dim]

        z : Tensor (On GPU)
            The z tensor. Its shape is [batch_size, seq_len, dim] or [num_tokens, dim] for remove_input_padding

        host_request_types : Tensor (On CPU)
            The tensor on the host that indicates if a request is in context or
            generation phase. Its shape is [batch_size]. See Inflight Batching
            in docs/gpt_attention.md,

        last_token_ids : Tensor (On GPU)
            The inclusive prefix-sum of the lengths or the lengths of the
            sequences in the batch.

        dim : int
            The inner dimension of SSM block

        dstate : int
            The state dimension of SSM block

        dt_rank: int
            The rank dimension of dt_proj

        is_variable_B : bool
            Is the matrix B a variable? Set to 'True' if B is a dynamic matrix
            during inference, 'False' otherwise

        is_variable_C : bool
            Is the matrix C a variable? Set to 'True' if C is a dynamic matrix
            during inference, 'False' otherwise

        delta_softplus : bool
            Do we apply softplus to the delta.

        dtype: str
            data type

        slot_mapping: Tensor (On GPU) (Optional)
            Real page index in state. Its shape is [dim], used for paged state, each page shape is [dstate, dim]
    '''
    assert host_request_types is not None
    selective_scan_plg_creator = trt.get_plugin_registry().get_plugin_creator(
        'SelectiveScan', '1', TRT_LLM_PLUGIN_NAMESPACE)
    assert selective_scan_plg_creator is not None

    dim = trt.PluginField("dim", np.array(dim, dtype=np.int32),
                          trt.PluginFieldType.INT32)
    dstate = trt.PluginField("dstate", np.array(dstate, dtype=np.int32),
                             trt.PluginFieldType.INT32)
    dt_rank = trt.PluginField("dt_rank", np.array(dt_rank, dtype=np.int32),
                              trt.PluginFieldType.INT32)
    is_variable_B = trt.PluginField(
        "is_variable_B", np.array(np.int8(is_variable_B), dtype=np.int8),
        trt.PluginFieldType.INT8)
    is_variable_C = trt.PluginField(
        "is_variable_C", np.array(np.int8(is_variable_C), dtype=np.int8),
        trt.PluginFieldType.INT8)
    delta_softplus = trt.PluginField(
        "delta_softplus", np.array(np.int8(delta_softplus), dtype=np.int8),
        trt.PluginFieldType.INT8)
    pf_type = trt.PluginField(
        "type_id", np.array([int(str_dtype_to_trt(dtype))], np.int32),
        trt.PluginFieldType.INT32)
    remove_input_padding = trt.PluginField(
        "remove_input_padding",
        np.array(np.int8(default_net().plugin_config.remove_input_padding),
                 dtype=np.int8), trt.PluginFieldType.INT8)
    paged_state = trt.PluginField(
        "paged_state",
        np.array(np.int8(default_net().plugin_config.paged_state),
                 dtype=np.int8), trt.PluginFieldType.INT8)

    pfc = trt.PluginFieldCollection([
        dim, dstate, dt_rank, is_variable_B, is_variable_C, delta_softplus,
        pf_type, remove_input_padding, paged_state
    ])
    selective_scan_plug = selective_scan_plg_creator.create_plugin(
        "selective_scan", pfc)

    plug_inputs = [
        input, state_or_ptr, delta, delta_bias, A, BC, D, z, host_request_types,
        last_token_ids
    ]
    if default_net().plugin_config.paged_state:
        plug_inputs += [slot_mapping]
    plug_inputs = [i.trt_tensor for i in plug_inputs]

    layer = default_trtnet().add_plugin_v2(plug_inputs, selective_scan_plug)
    _add_plugin_info(layer, selective_scan_plg_creator, "selective_scan", pfc)
    output = _create_tensor(layer.get_output(0), layer)
    if default_net().plugin_config.paged_state:
        return output, None
    else:
        present_state = _create_tensor(layer.get_output(1), layer)
        return output, present_state


def rg_lru(input: Tensor,
           A: Tensor,
           state_or_ptr: Tensor,
           host_request_types: Tensor,
           last_token_ids: Tensor,
           dim: int,
           dtype: str,
           block_size: int = 0,
           y: Optional[Tensor] = None,
           y_bias: Optional[Tensor] = None,
           gate: Optional[Tensor] = None,
           gate_bias: Optional[Tensor] = None,
           gate_x: Optional[Tensor] = None,
           gate_x_bias: Optional[Tensor] = None,
           gate_a: Optional[Tensor] = None,
           gate_a_bias: Optional[Tensor] = None,
           slot_mapping: Optional[Tensor] = None):
    '''
    Parameters:
        input : Tensor (On GPU)
            The input tensor. Its shape is [batch_size, seq_len, dim]

        A : Tensor (On GPU)
            A matrix. Its shape is [dim]

        state_or_ptr : Tensor (On GPU or CPU)
            The lru state tensor. Its shape is [batch_size, dstate, dim]
            Or the CPU tensor of shape [1] for the pointer of paged states.

        host_request_types : Tensor (On CPU)
            The tensor on the host that indicates if a request is in context or
            generation phase. Its shape is [batch_size]. See Inflight Batching
            in docs/gpt_attention.md,

        last_token_ids : Tensor (On GPU)
            The inclusive prefix-sum of the lengths or the lengths of the
            sequences in the batch.

        dim : int
            The inner dimension of RG_LRU block

        block_size : int
            The block size of the block diagonal linear layer. It is used to
            support the cases that enable fused gate.

        dtype: str
            data type

        y : Tensor (On GPU) (Optional)
            The y tensor. Its shape is [batch_size, seq_len, dim]

        y_bias : Tensor (On GPU) (Optional)
            The y_bias tensor. Its shape is [dim]. If y_bias is not None, we
            will fuse GELU(y + y_bias) in this function.

        gate : Tensor (On GPU) (Optional)
            The gate tensor. Its shape is [batch_size, seq_len, 2 * dim].
            If gate is not None, we will fuse the gate_x and gate_a, otherwise
            use those two tensors.

        gate_bias : Tensor (On GPU) (Optional)
            The gate_bias tensor. Its shape is [2 * block_num, dim // block_num].
            If gate_bias is not None, we will fuse the bias add in this function.

        gate_x : Tensor (On GPU) (Optional)
            The gate_x tensor. Its shape is [batch_size, seq_len, dim]

        gate_x_bias : Tensor (On GPU) (Optional)
            The gate_x_bias tensor. Its shape is [block_num, dim // block_num].
            If gate_x_bias is not None, we will fuse the bias add in this function.

        gate_a : Tensor (On GPU) (Optional)
            The gate_a tensor. Its shape is [batch_size, seq_len, dim]

        gate_a_bias : Tensor (On GPU) (Optional)
            The gate_a_bias tensor. Its shape is [block_num, dim // block_num].
            If gate_a_bias is not None, we will fuse the bias add in this function.

        slot_mapping: Tensor (On GPU) (Optional)
            Real page index in state. Its shape is [dim], used for paged state, each page shape is [dstate, dim]
    '''
    assert host_request_types is not None
    lru_plg_creator = trt.get_plugin_registry().get_plugin_creator(
        'LRU', '1', TRT_LLM_PLUGIN_NAMESPACE)
    assert lru_plg_creator is not None
    assert (gate_x_bias is None) == (gate_a_bias is None)
    enable_fuse_gate = gate is not None
    has_gate_bias = (gate_bias is not None) or (gate_x_bias is not None)
    if enable_fuse_gate:
        assert gate is not None
        assert block_size > 0
        if has_gate_bias:
            assert gate_bias is not None
    else:
        assert gate_x is not None and gate_a is not None
        if has_gate_bias:
            assert gate_x_bias is not None and gate_a_bias is not None

    dim = trt.PluginField("dim", np.array(dim, dtype=np.int32),
                          trt.PluginFieldType.INT32)
    block_size = trt.PluginField("block_size",
                                 np.array(block_size, dtype=np.int32),
                                 trt.PluginFieldType.INT32)
    pf_type = trt.PluginField(
        "type_id", np.array([int(str_dtype_to_trt(dtype))], np.int32),
        trt.PluginFieldType.INT32)
    remove_input_padding = trt.PluginField(
        "remove_input_padding",
        np.array(np.int8(default_net().plugin_config.remove_input_padding),
                 dtype=np.int8), trt.PluginFieldType.INT8)
    paged_state = trt.PluginField(
        "paged_state",
        np.array(np.int8(default_net().plugin_config.paged_state),
                 dtype=np.int8), trt.PluginFieldType.INT8)

    if y is None:
        y_enabled = trt.PluginField("y_enabled", np.array(0, dtype=np.int8),
                                    trt.PluginFieldType.INT8)
    else:
        y_enabled = trt.PluginField("y_enabled", np.array(1, dtype=np.int8),
                                    trt.PluginFieldType.INT8)

    if y_bias is None:
        y_bias_enabled = trt.PluginField("y_bias_enabled",
                                         np.array(0, dtype=np.int8),
                                         trt.PluginFieldType.INT8)
    else:
        y_bias_enabled = trt.PluginField("y_bias_enabled",
                                         np.array(1, dtype=np.int8),
                                         trt.PluginFieldType.INT8)

    if enable_fuse_gate:
        fuse_gate_enabled = trt.PluginField("fuse_gate_enabled",
                                            np.array(1, dtype=np.int8),
                                            trt.PluginFieldType.INT8)
    else:
        fuse_gate_enabled = trt.PluginField("fuse_gate_enabled",
                                            np.array(0, dtype=np.int8),
                                            trt.PluginFieldType.INT8)

    if has_gate_bias:
        gate_bias_enabled = trt.PluginField("gate_bias_enabled",
                                            np.array(1, dtype=np.int8),
                                            trt.PluginFieldType.INT8)
    else:
        gate_bias_enabled = trt.PluginField("gate_bias_enabled",
                                            np.array(0, dtype=np.int8),
                                            trt.PluginFieldType.INT8)

    pfc = trt.PluginFieldCollection([
        dim, block_size, pf_type, remove_input_padding, paged_state, y_enabled,
        y_bias_enabled, fuse_gate_enabled, gate_bias_enabled
    ])
    lru_plug = lru_plg_creator.create_plugin("rg_lru", pfc)

    plug_inputs = [
        input,
        A,
        state_or_ptr,
        host_request_types,
        last_token_ids,
    ]
    if default_net().plugin_config.paged_state:
        plug_inputs += [slot_mapping]
    if y is not None:
        plug_inputs += [y]
        if y_bias is not None:
            plug_inputs += [y_bias]
    if enable_fuse_gate:
        plug_inputs += [gate]
        if has_gate_bias:
            plug_inputs += [gate_bias]
    else:
        plug_inputs += [gate_x, gate_a]
        if has_gate_bias:
            plug_inputs += [gate_x_bias, gate_a_bias]
    plug_inputs = [i.trt_tensor for i in plug_inputs]

    layer = default_trtnet().add_plugin_v2(plug_inputs, lru_plug)
    _add_plugin_info(layer, lru_plg_creator, "rg_lru", pfc)
    output = _create_tensor(layer.get_output(0), layer)
    if default_net().plugin_config.paged_state:
        return output, None
    else:
        present_state = _create_tensor(layer.get_output(1), layer)
        return output, present_state


def topk(input: Tensor,
         k: int,
         dim: int,
         largest: bool = True) -> Tuple[Tensor, Tensor]:
    '''
    Add an topk operation.

    As explained in the ONNX documentation,

        https://github.com/onnx/onnx/blob/main/docs/Operators.md#topk

    NOTE: One distinction from the ONNX topk op, the output is always sorted
    with TensorRT layer.

    Retrieve the top-K largest elements along a specified axis.
    Given an input tensor of shape [a_1, a_2, ..., a_n, r]
    and integer argument k, return two outputs:
    Value tensor of shape [a_1, a_2, ..., a_{axis-1}, k, a_{axis+1}, ... a_n] which contains the values of the top k elements along the specified axis
    Index tensor of shape [a_1, a_2, ..., a_{axis-1}, k, a_{axis+1}, ... a_n] which contains the indices of the top k elements (original indices from the input tensor).

    Parameters:
        input : Tensor
            The input tensor.

        k : int
            A single positive value corresponding to the number of top elements to retrieve

        dim: int
            The dimension in which to compute the topk indices.

        largest: bool
            Controls whether to return largest or smallest elements


    Returns:
        The tensors (values, indices) produced by this topk operation.
    '''
    dim = dim_resolve_negative(dim, input.ndim())
    axes = dim_to_trt_axes(dim)
    layer = default_trtnet().add_topk(
        input.trt_tensor,
        trt.TopKOperation.MAX if largest else trt.TopKOperation.MIN,
        k=k,
        axes=axes)
    values = layer.get_output(0)
    indices = layer.get_output(1)

<<<<<<< HEAD
    return _create_tensor(values, layer), _create_tensor(indices, layer)


def scatter_nd(input: Tensor, mask: Tensor, source: Tensor) -> Tensor:
    '''
    Scatter_nd is a tensor operation that writes or updates values in a tensor based on indices.

    Parameters:
        input: Tensor
            The input tensor to be updated
        mask: Tensor
            A tensor of indices specifying the locations in data to be updated.
        source: Tensor
            A tensor of values to be written or scattered into data.
    Returns:
        New tensor with the same shape as the input tensor data,
        where the values from the source tensor are scattered or written into the output tensor
        at the locations specified by the mask tensor.
    '''
    scatter_layer = default_trtnet().add_scatter(input.trt_tensor,
                                                 mask.trt_tensor,
                                                 source.trt_tensor,
                                                 mode=trt.ScatterMode.ND)
    return _create_tensor(scatter_layer.get_output(0), scatter_layer)
=======
    return _create_tensor(values, layer), _create_tensor(indices, layer)
>>>>>>> 05316d33
<|MERGE_RESOLUTION|>--- conflicted
+++ resolved
@@ -3738,20 +3738,11 @@
         plug_inputs.append(reduce_fusion_params.residual.trt_tensor)
         if reduce_fusion_params.has_affine() == 1:
             plug_inputs.append(reduce_fusion_params.norm_weight.trt_tensor)
-<<<<<<< HEAD
 
     layer = network.add_plugin_v2(plug_inputs, ar_plug)
     return layer, allreduce_plg_creator, pfc
-=======
->>>>>>> 05316d33
-
-    layer = network.add_plugin_v2(plug_inputs, ar_plug)
-    return layer, allreduce_plg_creator, pfc
-
-<<<<<<< HEAD
-=======
-
->>>>>>> 05316d33
+
+
 def allreduce(
         tensor: Tensor,
         group: List[int],
@@ -6011,31 +6002,4 @@
     values = layer.get_output(0)
     indices = layer.get_output(1)
 
-<<<<<<< HEAD
-    return _create_tensor(values, layer), _create_tensor(indices, layer)
-
-
-def scatter_nd(input: Tensor, mask: Tensor, source: Tensor) -> Tensor:
-    '''
-    Scatter_nd is a tensor operation that writes or updates values in a tensor based on indices.
-
-    Parameters:
-        input: Tensor
-            The input tensor to be updated
-        mask: Tensor
-            A tensor of indices specifying the locations in data to be updated.
-        source: Tensor
-            A tensor of values to be written or scattered into data.
-    Returns:
-        New tensor with the same shape as the input tensor data,
-        where the values from the source tensor are scattered or written into the output tensor
-        at the locations specified by the mask tensor.
-    '''
-    scatter_layer = default_trtnet().add_scatter(input.trt_tensor,
-                                                 mask.trt_tensor,
-                                                 source.trt_tensor,
-                                                 mode=trt.ScatterMode.ND)
-    return _create_tensor(scatter_layer.get_output(0), scatter_layer)
-=======
-    return _create_tensor(values, layer), _create_tensor(indices, layer)
->>>>>>> 05316d33
+    return _create_tensor(values, layer), _create_tensor(indices, layer)