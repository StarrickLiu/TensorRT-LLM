--- conflicted
+++ resolved
@@ -119,7 +119,6 @@
         "--out-dir=cpp/tests/resources/data/lora-test-weights-tp1",
         "--tp-size=1"
     ]
-<<<<<<< HEAD
 
     generate_lora_data_args_tp2 = [
         python_exe,
@@ -140,28 +139,6 @@
     run_command(generate_lora_data_args_tp2, cwd=root_dir, timeout=100)
     run_command(generate_multi_lora_tp2_args, cwd=root_dir, timeout=100)
 
-=======
-
-    generate_lora_data_args_tp2 = [
-        python_exe,
-        str(resources_dir / "scripts" / "generate_test_lora_weights.py"),
-        "--out-dir=cpp/tests/resources/data/lora-test-weights-tp2",
-        "--tp-size=2"
-    ]
-
-    generate_multi_lora_tp2_args = [
-        python_exe,
-        str(resources_dir / "scripts" / "generate_test_lora_weights.py"),
-        "--out-dir=cpp/tests/resources/data/multi_lora",
-        "--tp-size=2",
-        "--num-loras=128",
-    ]
-
-    run_command(generate_lora_data_args_tp1, cwd=root_dir, timeout=100)
-    run_command(generate_lora_data_args_tp2, cwd=root_dir, timeout=100)
-    run_command(generate_multi_lora_tp2_args, cwd=root_dir, timeout=100)
-
->>>>>>> 05316d33
     if not skip_unit_tests:
         run_unit_tests(build_dir=build_dir, timeout=test_timeout)
     else:
@@ -376,7 +353,6 @@
             'facebook/bart-large-cnn' if model_name == 'bart' else 't5-small'
         ]
         model_name = 'enc_dec'
-<<<<<<< HEAD
 
     build_engines = [
         python_exe,
@@ -384,15 +360,6 @@
     ] + model_cache_arg + only_fp8_arg + only_multi_gpu_arg + enc_dec_model_name_arg
     run_command(build_engines, cwd=root_dir, env=model_env, timeout=1800)
 
-=======
-
-    build_engines = [
-        python_exe,
-        str(scripts_dir / f"build_{model_name}_engines.py")
-    ] + model_cache_arg + only_fp8_arg + only_multi_gpu_arg + enc_dec_model_name_arg
-    run_command(build_engines, cwd=root_dir, env=model_env, timeout=1800)
-
->>>>>>> 05316d33
     model_env["PYTHONPATH"] = "examples"
     generate_expected_output = [
         python_exe,
@@ -494,8 +461,6 @@
         run_command(ctest, cwd=build_dir, env=cpp_env, timeout=timeout)
 
 
-<<<<<<< HEAD
-=======
 def produce_mpirun_command(*, global_commands, nranks, local_commands,
                            leader_commands):
     l = global_commands
@@ -505,15 +470,10 @@
     return l[:-1]
 
 
->>>>>>> 05316d33
 def run_multi_gpu_tests(build_dir: _pl.Path, timeout=1500):
     build_tests(build_dir=build_dir)
 
     tests_dir = build_dir / "tests"
-<<<<<<< HEAD
-    xml_output_file = build_dir / "results-multi-gpu-real-decoder.xml"
-=======
->>>>>>> 05316d33
     cpp_env = {**_os.environ}
     # Utils tests
     mpi_utils_test = [
@@ -525,13 +485,6 @@
     ]
     run_command(mpi_utils_test, cwd=tests_dir, env=cpp_env, timeout=300)
 
-<<<<<<< HEAD
-    trt_model_test = [
-        "mpirun", "-n", "4", "--allow-run-as-root",
-        "batch_manager/trtGptModelRealDecoderTest", "--gtest_filter=*TP*:*PP*",
-        f"--gtest_output=xml:{xml_output_file}"
-    ]
-=======
     xml_output_file = build_dir / "results-multi-gpu-real-decoder.xml"
     trt_model_test = produce_mpirun_command(
         global_commands=["mpirun", "--allow-run-as-root"],
@@ -541,7 +494,6 @@
             "--gtest_filter=*TP*:*PP*"
         ],
         leader_commands=[f"--gtest_output=xml:{xml_output_file}"])
->>>>>>> 05316d33
     run_command(trt_model_test, cwd=tests_dir, env=cpp_env,
                 timeout=timeout)  # expecting ~ 1200s
 
@@ -549,13 +501,6 @@
     new_env = cpp_env
     xml_output_file = build_dir / "results-multi-gpu-llama-exec-leader-mode.xml"
     new_env["RUN_LLAMA_MULTI_GPU"] = "true"
-<<<<<<< HEAD
-    trt_model_test = [
-        "mpirun", "-n", "4", "--allow-run-as-root", "executor/executorTest",
-        "--gtest_filter=*LlamaExecutorTest*LeaderMode*",
-        f"--gtest_output=xml:{xml_output_file}"
-    ]
-=======
     trt_model_test = produce_mpirun_command(
         global_commands=["mpirun", "--allow-run-as-root"],
         nranks=4,
@@ -564,7 +509,6 @@
             "--gtest_filter=*LlamaExecutorTest*LeaderMode*"
         ],
         leader_commands=[f"--gtest_output=xml:{xml_output_file}"])
->>>>>>> 05316d33
     run_command(trt_model_test, cwd=tests_dir, env=new_env, timeout=1500)
 
     # Executor test in orchestrator mode
@@ -580,13 +524,6 @@
     #EncDec test in leader mode
     new_env = cpp_env
     xml_output_file = build_dir / "results-multi-gpu-t5-exec-leader-mode.xml"
-<<<<<<< HEAD
-    trt_model_test = [
-        "mpirun", "-n", "4", "--allow-run-as-root", "executor/executorTest",
-        "--gtest_filter=T5MultiGPUTest/EncDecParamsTest.Forward*",
-        f"--gtest_output=xml:{xml_output_file}"
-    ]
-=======
     trt_model_test = produce_mpirun_command(
         global_commands=["mpirun", "--allow-run-as-root"],
         nranks=4,
@@ -596,7 +533,6 @@
         ],
         leader_commands=[f"--gtest_output=xml:{xml_output_file}"],
     )
->>>>>>> 05316d33
     run_command(trt_model_test, cwd=tests_dir, env=new_env, timeout=1500)
 
 
@@ -678,11 +614,6 @@
                 run_command(benchmark, cwd=root_dir, timeout=600)
                 req_rate_benchmark = benchmark + ["--request_rate", "100"]
                 run_command(req_rate_benchmark, cwd=root_dir, timeout=600)
-<<<<<<< HEAD
-                concurrency_benchmark = benchmark + ["--concurrency", "30"]
-                run_command(concurrency_benchmark, cwd=root_dir, timeout=600)
-=======
->>>>>>> 05316d33
 
         benchmark = [
             str(benchmark_exe_dir / "gptManagerBenchmark"), "--engine_dir",
